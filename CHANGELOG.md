--- conflicted
+++ resolved
@@ -31,8 +31,6 @@
     * Dropped Travis and AppVeyor, everything is now just on GitHub
     * Still testing on both Linux and Windows, with multiple versions of Python
     * CI tests should now run automatically for anyone who forks the MultiQC repository
-<<<<<<< HEAD
-=======
 * Linting with `--lint` now checks line graphs as well as bar graphs
 * New `gathered` template with no tool name sections ([#1119](https://github.com/ewels/MultiQC/issues/1119))
 * Added `--sample-filters` option to add _show_/_hide_ buttons at the top of the report ([#1125](https://github.com/ewels/MultiQC/issues/1125))
@@ -43,16 +41,11 @@
 
 * [**MultiVCFAnalyzer**](https://github.com/alexherbig/multivcfanalyzer)
     * combining multiple VCF files into one coherent report and format for downstream analysis.
->>>>>>> 4174c98e
 
 #### Module updates:
 
 * **bcl2fastq**
     * Samples with multiple library preps (i.e barcodes) will now be handled correctly ([#1094](https://github.com/ewels/MultiQC/issues/1094))
-<<<<<<< HEAD
-* **Samtools**
-    * Added an observed over expected read count plot for `idxstats` ([#1118](https://github.com/ewels/MultiQC/issues/1118))
-=======
 * **BUSCO**
     * Updated log search pattern to match new format in v4 with auto-lineage detection option ([#1163](https://github.com/ewels/MultiQC/issues/1163))
 * **DamageProfiler**
@@ -73,6 +66,7 @@
     * Updated to handle the parsing metric files from the [newer rewrite of RNA-SeqQC](https://github.com/broadinstitute/rnaseqc).
 * **Samtools**
     * Removes hardcoding of general stats column names. This allows column names to indicate when a module has been run twice ([https://github.com/ewels/MultiQC/issues/1076](https://github.com/ewels/MultiQC/issues/1076)).
+    * Added an observed over expected read count plot for `idxstats` ([#1118](https://github.com/ewels/MultiQC/issues/1118))
 * **sortmerna**
     * Fix the bug for the latest sortmerna version 4.2.0 ([#1121](https://github.com/ewels/MultiQC/issues/1121))
 
@@ -83,8 +77,6 @@
     * Incremental numeric suffixes now added if folder already exists
     * Plots folder properly renamed if using `-n`/`--filename`
 * Heatmap plotting function is now compatible with MultiQC toolbox `hide` and `highlight` ([#1136](https://github.com/ewels/MultiQC/issues/1136))
-
->>>>>>> 4174c98e
 
 ## [MultiQC v1.8](https://github.com/ewels/MultiQC/releases/tag/v1.8) - 2019-11-20
 
