# MultiQC Version History

## MultiQC v1.10dev

### Major change: Code linting

This is a big change for MultiQC developers. I have added automated code formatting and code linting
(style checks) to MultiQC. Specifically, MultiQC now uses three main tools:

- [Black](https://github.com/psf/black) - Python Code
- [Prettier](https://prettier.io/) - Everything else (almost)
- [markdownlint-cli](https://github.com/igorshubovych/markdownlint-cli) - Stricter markdown rules

**All developers must run these tools when submitting changes via Pull-Requests!**
Automated CI tests now run with GitHub actions to check that all files pass the above tests.
If any files do not, that test will fail giving a red :x: next to the pull request.

For further information, please see the [documentation](https://multiqc.info/docs/#coding-with-multiqc).

### MultiQC updates

#### New MultiQC Features

- `--sample-filters` now also accepts `show_re` and `hide_re` in addition to `show` and `hide`. The `_re` options use regex, while the "normal" options use globbing.
- MultiQC config files now work with `.yml` file extension as well as `.yaml`
  - `.yaml` will take preference if both found.
- Section comments can now also be added for _General Statistics_
  - `section_comments: { general_stats: "My comment" }`
- New table header config option `bgcols` allows background colours for table cells with categorical data.
- New table header config options `cond_formatting_rules` and `cond_formatting_colours`
  - Comparable functionality to user config options `table_cond_formatting_rules` and `table_cond_formatting_colours`,
    allowes module developers to format table cell values as labels.
- New CI test looks for git merge markers in files

#### New Modules

- [**HOPS**](https://www.github.com/rhubler/HOPS)
  - Post-alignment ancient DNA analysis tool for MALT
- [**ngsderive**](https://github.com/stjudecloud/ngsderive)
  - Forensic analysis tool useful in backwards computing information from next-generation sequencing data.
- [**PURPLE**](https://github.com/hartwigmedical/hmftools/tree/master/purity-ploidy-estimator)
  - A purity, ploidy and copy number estimator for whole genome tumor data
- [**Pychopper**](https://github.com/nanoporetech/pychopper)
  - Identify, orient and trim full length Nanopore cDNA reads
- [**qc3C**](https://github.com/cerebis/qc3C)
  - Reference-free QC of Hi-C sequencing data
- [**Sentieon**](https://www.sentieon.com/products/)
  - Submodules added to catch Picard-based QC metrics files

#### Module updates

<<<<<<< HEAD
* **DRAGEN**
    * Fix issue where missing out fields could crash the module ([#1223](https://github.com/ewels/MultiQC/issues/1223))
* **featureCounts**
    * Add support for output from [Rsubread](https://bioconductor.org/packages/release/bioc/html/Rsubread.html) ([#1022](https://github.com/ewels/MultiQC/issues/1022))
* **Kaiju**
    * Fixed bug affecting inputs with taxa levels other than Phylum ([#1217](https://github.com/ewels/MultiQC/issues/1217))
* **MALT**
    * Fix y-axis labelling in bargraphs
* **mosdepth**
    * Enable prepending of directory to sample names
* **Picard**
    * Fix `HsMetrics` bait percentage columns ([#1212](https://github.com/ewels/MultiQC/issues/1212))
* **PycoQC**
    * Log10 x-axis for _Read Length_ plot ([#1214](https://github.com/ewels/MultiQC/issues/1214))
* **fgbio**
    * Fix `ErrorRateByReadPosition` to calculate `ymax` not just on the overall `error_rate`, but also specific base errors (ex. `a_to_c_error_rate`, `a_to_g_error_rate`, ...).  ([#1215](https://github.com/ewels/MultiQC/pull/1251))
    * Fix `ErrorRateByReadPosition` plotted line names to no longer concatenate multiple read identifiers and no longer have off-by-one read numbering (ex. `Sample1_R2_R3` -> `Sample1_R2`) ([#[1304](https://github.com/ewels/MultiQC/pull/1304))
* **GATK**
  * Add support for the creation of a "Reported vs Empirical Quality" graph to the Base Recalibration module.
* **Fastp**
  * Description for duplication rate was changed
=======
- **DRAGEN**
  - Fix issue where missing out fields could crash the module ([#1223](https://github.com/ewels/MultiQC/issues/1223))
  - Added support for whole-exome / targetted data ([#1290](https://github.com/ewels/MultiQC/issues/1290))
- **featureCounts**
  - Add support for output from [Rsubread](https://bioconductor.org/packages/release/bioc/html/Rsubread.html) ([#1022](https://github.com/ewels/MultiQC/issues/1022))
- **fgbio**
  - Fix `ErrorRateByReadPosition` to calculate `ymax` not just on the overall `error_rate`, but also specific base errors (ex. `a_to_c_error_rate`, `a_to_g_error_rate`, ...). ([#1215](https://github.com/ewels/MultiQC/pull/1251))
  - Fix `ErrorRateByReadPosition` plotted line names to no longer concatenate multiple read identifiers and no longer have off-by-one read numbering (ex. `Sample1_R2_R3` -> `Sample1_R2`) ([#[1304](https://github.com/ewels/MultiQC/pull/1304))
- **GATK**
  - Add support for the creation of a "Reported vs Empirical Quality" graph to the Base Recalibration module.
- **hap.py**
  - Updated module to plot both SNP and INDEL stats ([#1241](https://github.com/ewels/MultiQC/issues/1241))
- **Kaiju**
  - Fixed bug affecting inputs with taxa levels other than Phylum ([#1217](https://github.com/ewels/MultiQC/issues/1217))
  - Rework barplot, add top 5 taxons ([#1219](https://github.com/ewels/MultiQC/issues/1219))
- **Kraken**
  - Fix `ZeroDivisionError` ([#1276](https://github.com/ewels/MultiQC/issues/1276))
- **MALT**
  - Fix y-axis labelling in bargraphs
- **mosdepth**
  - Enable prepending of directory to sample names
  - Display contig names in _Coverage per contig_ plot tooltip
- **Picard**
  - Fix `HsMetrics` bait percentage columns ([#1212](https://github.com/ewels/MultiQC/issues/1212))
- **PycoQC**
  - Log10 x-axis for _Read Length_ plot ([#1214](https://github.com/ewels/MultiQC/issues/1214))
- **Rockhopper**
  - Fix issue with parsing genome names in Rockhopper summary files ([#1333](https://github.com/ewels/MultiQC/issues/1333))
  - Fix issue properly parsing multiple samples within a single Rockhopper summary file
- **Salmon**
  - Only try to generate a plot for fragment length if the data was found.
>>>>>>> f0bdbd0a

#### New Custom Content features

- General Stats custom content now gives a log message
- If `id` is not set in `JSON` or `YAML` files, it defaults to the sample name instead of just `custom_content`
- Data from `JSON` or `YAML` now has `data` keys (sample names) run through the `clean_s_name()` function to apply sample name cleanup
- Fixed minor bug which caused custom content YAML files with a string `data` type to not be parsed

#### Bug Fixes

- Disable preservation of timestamps / modes when copying temp report files, to help issues with network shares ([#1333](https://github.com/ewels/MultiQC/issues/1333))

## [MultiQC v1.9](https://github.com/ewels/MultiQC/releases/tag/v1.9) - 2020-05-30

#### Dropped official support for Python 2

Python 2 had its [official sunset date](https://www.python.org/doc/sunset-python-2/)
on January 1st 2020, meaning that it will no longer be developed by the Python community.
Part of the [python.org statement](https://www.python.org/doc/sunset-python-2/) reads:

> That means that we will not improve it anymore after that day,
> even if someone finds a security problem in it.
> You should upgrade to Python 3 as soon as you can.

[Very many Python packages no longer support Python 2](https://python3statement.org/)
and it whilst the MultiQC code is currently compatible with both Python 2 and Python 3,
it is increasingly difficult to maintain compatibility with the dependency packages it
uses, such as MatPlotLib, numpy and more.

As of MultiQC version 1.9, **Python 2 is no longer officially supported**.
Automatic CI tests will no longer run with Python 2 and Python 2 specific workarounds
are no longer guaranteed.

Whilst it may be possible to continue using MultiQC with Python 2 for a short time by
pinning dependencies, MultiQC compatibility for Python 2 will now slowly drift and start
to break. If you haven't already, **you need to switch to Python 3 now**.

#### New MultiQC Features

- Now using [GitHub Actions](https://github.com/features/actions) for all CI testing
  - Dropped Travis and AppVeyor, everything is now just on GitHub
  - Still testing on both Linux and Windows, with multiple versions of Python
  - CI tests should now run automatically for anyone who forks the MultiQC repository
- Linting with `--lint` now checks line graphs as well as bar graphs
- New `gathered` template with no tool name sections ([#1119](https://github.com/ewels/MultiQC/issues/1119))
- Added `--sample-filters` option to add _show_/_hide_ buttons at the top of the report ([#1125](https://github.com/ewels/MultiQC/issues/1125))
  - Buttons control the report toolbox Show/Hide tool, filtering your samples
  - Allows reports to be pre-configured based on a supplied list of sample names at report-generation time.
- Line graphs can now have `Log10` buttons (same functionality as bar graphs)
- Importing and running `multiqc` in a script is now a _little_ Better
  - `multiqc.run` now returns the `report` and `config` as well as the exit code. This means that you can explore the MultiQC run time a little in the Python environment.
  - Much more refactoring is needed to make MultiQC as useful in Python scripts as it could be. Watch this space.
- If a custom module `anchor` is set using `module_order`, it's now used a bit more:
  - Prefixed to module _section_ IDs
  - Appended to files saved in `multiqc_data`
  - Should help to prevent duplicates requiring `-1` suffixes when running a module multiple times
- New heatmap plot config options `xcats_samples` and `ycats_samples`
  - If set to `False`, the report toolbox options (_highlight_, _rename_, _show/hide_) do not affect that axis.
  - Means that the _Show only matching samples_ report toolbox option works on FastQC Status Checks, for example ([#1172](https://github.com/ewels/MultiQC/issues/1172))
- Report header time and analysis paths can now be hidden
  - New config options `show_analysis_paths` and `show_analysis_time` ([#1113](https://github.com/ewels/MultiQC/issues/1113))
- New search pattern key `skip: true` to skip specific searches when modules look for a lot of different files (eg. Picard).
- New `--profile-runtime` command line option (`config.profile_runtime`) to give analysis of how long the report takes to be generated
  - Plots of the file search results and durations are added to the end of the MultiQC report as a special module called _Run Time_
  - A summary of the time taken for the major stages of MultiQC execution are printed to the command line log.
- New table config option `only_defined_headers`
  - Defaults to `true`, set to `false` to also show any data columns that are not defined as headers
  - Useful as allows table-wide defaults to be set with column-specific overrides
- New `module` key allowed for `config.extra_fn_clean_exts` and `config.fn_clean_exts`
  - Means you can limit the action of a sample name cleaning pattern to specific MultiQC modules ([#905](https://github.com/ewels/MultiQC/issues/905))

#### New Custom Content features

- Improve support for HTML files - now just end your HTML filename with `_mqc.html`
  - Native handling of HTML snippets as files, no MultiQC config or YAML file required.
  - Also with embedded custom content configuration at the start of the file as a HTML comment.
- Add ability to group custom-content files into report sections
  - Use the new `parent_id`, `parent_name` and `parent_description` config keys to group content together like a regular module ([#1008](https://github.com/ewels/MultiQC/issues/1008))
- Custom Content files can now be configured using `custom_data`, without giving search patterns or data
  - Allows you to set descriptions and nicer titles for images and other 'blunt' data types in reports ([#1026](https://github.com/ewels/MultiQC/issues/1026))
  - Allows configuration of custom content separately from files themselves (`tsv`, `csv`, `txt` formats) ([#1205](https://github.com/ewels/MultiQC/issues/1205))

#### New Modules

- [**DRAGEN**](https://www.illumina.com/products/by-type/informatics-products/dragen-bio-it-platform.html)
  - Illumina Bio-IT Platform that uses FPGA for secondary NGS analysis
- [**iVar**](https://github.com/andersen-lab/ivar)
  - Added support for iVar: a computational package that contains functions broadly useful for viral amplicon-based sequencing.
- [**Kaiju**](http://kaiju.binf.ku.dk/)
  - Fast and sensitive taxonomic classification for metagenomics
- [**Kraken**](https://ccb.jhu.edu/software/kraken2/)
  - K-mer matching tool for taxonomic classification. Module plots bargraph of counts for top-5 hits across each taxa rank. General stats summary.
- [**MALT**](https://uni-tuebingen.de/fakultaeten/mathematisch-naturwissenschaftliche-fakultaet/fachbereiche/informatik/lehrstuehle/algorithms-in-bioinformatics/software/malt/)
  - Megan Alignment Tool: Metagenomics alignment tool.
- [**miRTop**](https://github.com/miRTop/mirtop)
  - Command line tool to annotate miRNAs with a standard mirna/isomir naming (mirGFF3)
  - Module started by [@oneillkza](https://github.com/oneillkza/) and completed by [@FlorianThibord](https://github.com/FlorianThibord/)
- [**MultiVCFAnalyzer**](https://github.com/alexherbig/multivcfanalyzer)
  - Combining multiple VCF files into one coherent report and format for downstream analysis.
- **Picard** - new submodules for `QualityByCycleMetrics`, `QualityScoreDistributionMetrics` & `QualityYieldMetrics`
  - See [#1116](https://github.com/ewels/MultiQC/issues/1114)
- [**Rockhopper**](https://cs.wellesley.edu/~btjaden/Rockhopper/)
  - RNA-seq tool for bacteria, includes bar plot showing where features map.
- [**Sickle**](https://github.com/najoshi/sickle)
  - A windowed adaptive trimming tool for FASTQ files using quality
- [**Somalier**](https://github.com/brentp/somalier)
  - Relatedness checking and QC for BAM/CRAM/VCF for cancer, DNA, BS-Seq, exome, etc.
- [**VarScan2**](https://github.com/dkoboldt/varscan)
  - Variant calling and somatic mutation/CNV detection for next-generation sequencing data

#### Module updates

- **BISCUIT**
  - Major rewrite to work with new BISCUIT QC script (BISCUIT `v0.3.16+`)
    - This change breaks backwards-compatability with previous BISCUIT versions. If you are unable to upgrade BISCUIT, please use MultiQC v1.8.
  - Fixed error when missing data in log files ([#1101](https://github.com/ewels/MultiQC/issues/1101))
- **bcl2fastq**
  - Samples with multiple library preps (i.e barcodes) will now be handled correctly ([#1094](https://github.com/ewels/MultiQC/issues/1094))
- **BUSCO**
  - Updated log search pattern to match new format in v4 with auto-lineage detection option ([#1163](https://github.com/ewels/MultiQC/issues/1163))
- **Cutadapt**
  - New bar plot showing the proportion of reads filtered out for different criteria (eg. _too short_, _too many Ns_) ([#1198](https://github.com/ewels/MultiQC/issues/1198))
- **DamageProfiler**
  - Removes redundant typo in init name. This makes referring to the module's column consistent with other modules when customising general stats table.
- **DeDup**
  - Updates plots to make compatible with 0.12.6
  - Fixes reporting errors - barplot total represents _mapped_ reads, not total reads in BAM file
  - New: Adds 'Post-DeDup Mapped Reads' column to general stats table.
- **FastQC**
  - Fixed tooltip text in _Sequence Duplication Levels_ plot ([#1092](https://github.com/ewels/MultiQC/issues/1092))
  - Handle edge-case where a FastQC report was for an empty file with 0 reads ([#1129](https://github.com/ewels/MultiQC/issues/1129))
- **FastQ Screen**
  - Don't skip plotting `% No Hits` even if it's `0%` ([#1126](https://github.com/ewels/MultiQC/issues/1126))
  - Refactor parsing code. Avoids error with `-0.00 %Unmapped` ([#1126](https://github.com/ewels/MultiQC/issues/1126))
  - New plot for _Bisulfite Reads_, if data is present
  - Categories in main plot are now sorted by the total read count and hidden if 0 across all samples
- **fgbio**
  - New: Plot error rate by read position from `ErrorRateByReadPosition`
  - GroupReadsByUmi plot can now be toggled to show relative percents ([#1147](https://github.com/ewels/MultiQC/pull/1147))
- **FLASh**
  - Logs not reporting innie and outine uncombined pairs now plot combined pairs instead ([#1173](https://github.com/ewels/MultiQC/issues/1173))
- **GATK**
  - Made parsing for VariantEval more tolerant, so that it will work with output from the tool when run in different modes ([#1158](https://github.com/ewels/MultiQC/issues/1158))
- **MTNucRatioCalculator**
  - Fixed misleading value suffix in general stats table
- **Picard MarkDuplicates**
  - **Major change** - previously, if multiple libraries (read-groups) were found then only the first would be used and all others ignored. Now, values from all libraries are merged and `PERCENT_DUPLICATION` and `ESTIMATED_LIBRARY_SIZE` are recalculated. Libraries can be kept as separate samples with a new MultiQC configuration option - `picard_config: markdups_merge_multiple_libraries: False`
  - **Major change** - Updated `MarkDuplicates` bar plot to double the read-pair counts, so that the numbers stack correctly. ([#1142](https://github.com/ewels/MultiQC/issues/1142))
- **Picard HsMetrics**
  - Updated large table to use columns specified in the MultiQC config. See [docs](https://multiqc.info/docs/#hsmetrics). ([#831](https://github.com/ewels/MultiQC/issues/831))
- **Picard WgsMetrics**
  - Updated parsing code to recognise new java class string ([#1114](https://github.com/ewels/MultiQC/issues/1114))
- **QualiMap**
  - Fixed QualiMap mean coverage calculation [#1082](https://github.com/ewels/MultiQC/issues/1082), [#1077](https://github.com/ewels/MultiQC/issues/1082)
- **RSeqC**
  - Support added for output from `geneBodyCoverage2.py` script ([#844](https://github.com/ewels/MultiQC/issues/844))
  - Single sample view in the _"Junction saturation"_ plot now works with the toolbox properly _(rename, hide, highlight)_ ([#1133](https://github.com/ewels/MultiQC/issues/1133))
- **RNASeQC2**
  - Updated to handle the parsing metric files from the [newer rewrite of RNA-SeqQC](https://github.com/broadinstitute/rnaseqc).
- **Samblaster**
  - Improved parsing to handle variable whitespace ([#1176](https://github.com/ewels/MultiQC/issues/1176))
- **Samtools**
  - Removes hardcoding of general stats column names. This allows column names to indicate when a module has been run twice ([https://github.com/ewels/MultiQC/issues/1076](https://github.com/ewels/MultiQC/issues/1076)).
  - Added an observed over expected read count plot for `idxstats` ([#1118](https://github.com/ewels/MultiQC/issues/1118))
  - Added additional (by default hidden) column for `flagstat` that displays number total number of reads in a bam
- **sortmerna**
  - Fix the bug for the latest sortmerna version 4.2.0 ([#1121](https://github.com/ewels/MultiQC/issues/1121))
- **sexdeterrmine**
  - Added a scatter plot of relative X- vs Y-coverage to the generated report.
- **VerifyBAMID**
  - Allow files with column header `FREEMIX(alpha)` ([#1112](https://github.com/ewels/MultiQC/issues/1112))

#### Bug Fixes

- Added a new test to check that modules work correctly with `--ignore-samples`. A lot of them didn't:
  - `Mosdepth`, `conpair`, `Qualimap BamQC`, `RNA-SeQC`, `GATK BaseRecalibrator`, `SNPsplit`, `SeqyClean`, `Jellyfish`, `hap.py`, `HOMER`, `BBMap`, `DeepTools`, `HiCExplorer`, `pycoQC`, `interop`
  - These modules have now all been fixed and `--ignore-samples` should work as you expect for whatever data you have.
- Removed use of `shutil.copy` to avoid problems with working on multiple filesystems ([#1130](https://github.com/ewels/MultiQC/issues/1130))
- Made folder naming behaviour of `multiqc_plots` consistent with `multiqc_data`
  - Incremental numeric suffixes now added if folder already exists
  - Plots folder properly renamed if using `-n`/`--filename`
- Heatmap plotting function is now compatible with MultiQC toolbox `hide` and `highlight` ([#1136](https://github.com/ewels/MultiQC/issues/1136))
- Plot config `logswitch_active` now works as advertised
- When running MultiQC modules several times, multiple data files are now created instead of overwriting one another ([#1175](https://github.com/ewels/MultiQC/issues/1175))
- Fixed minor bug where tables could report negative numbers of columns in their header text
- Fixed bug where numeric custom content sample names could trigger a `TypeError` ([#1091](https://github.com/ewels/MultiQC/issues/1091))
- Fixed custom content bug HTML data in a config file would trigger a `ValueError` ([#1071](https://github.com/ewels/MultiQC/issues/1071))
- Replaced deprecated 'warn()' with 'warning()' of the logging module
- Custom content now supports `section_extra` config key to add custom HTML after description.
- Barplots with `ymax` set now ignore this when you click the _Percentages_ tab.

## [MultiQC v1.8](https://github.com/ewels/MultiQC/releases/tag/v1.8) - 2019-11-20

#### New Modules

- [**fgbio**](http://fulcrumgenomics.github.io/fgbio/)
  - Process family size count hist data from `GroupReadsByUmi`
- [**biobambam2**](https://github.com/gt1/biobambam2)
  - Added submodule for `bamsormadup` tool
  - Totally cheating - it uses Picard MarkDuplicates but with a custom search pattern and naming
- [**SeqyClean**](https://github.com/ibest/seqyclean)
  - Adds analysis for seqyclean files
- [**mtnucratio**](https://github.com/apeltzer/MTNucRatioCalculator)
  - Added little helper tool to compute mt to nuclear ratios for NGS data.
- [**mosdepth**](https://github.com/brentp/mosdepth)
  - fast BAM/CRAM depth calculation for WGS, exome, or targeted sequencing
- [**SexDetErrmine**](https://github.com/TCLamnidis/Sex.DetERRmine)
  - Relative coverage and error rate of X and Y chromosomes
- [**SNPsplit**](https://github.com/FelixKrueger/SNPsplit)
  - Allele-specific alignment sorting

#### Module updates

- **bcl2fastq**
  - Added handling of demultiplexing of more than 2 reads
  - Allow bcl2fastq to parse undetermined barcode information in situations when lane indexes do not start at 1
- **BBMap**
  - Support for scafstats output marked as not yet implemented in docs
- **DeDup**
  - Added handling clusterfactor and JSON logfiles
- **damageprofiler**
  - Added writing metrics to data output file.
- **DeepTools**
  - Fixed Python3 bug with int() conversion ([#1057](https://github.com/ewels/MultiQC/issues/1057))
  - Handle varied TES boundary labels in plotProfile ([#1011](https://github.com/ewels/MultiQC/issues/1011))
  - Fixed bug that prevented running on only plotProfile files when no other deepTools files found.
- **fastp**
  - Fix faulty column handling for the _after filtering_ Q30 rate ([#936](https://github.com/ewels/MultiQC/issues/936))
- **FastQC**
  - When including a FastQC section multiple times in one report, the Per Base Sequence Content heatmaps now behave as you would expect.
  - Added heatmap showing FastQC status checks for every section report across all samples
  - Made sequence content individual plots work after samples have been renamed ([#777](https://github.com/ewels/MultiQC/issues/777))
  - Highlighting samples from status - respect chosen highlight colour in the toolbox ([#742](https://github.com/ewels/MultiQC/issues/742))
- **FastQ Screen**
  - When including a FastQ Screen section multiple times in one report, the plots now behave as you would expect.
  - Fixed MultiQC linting errors
- **fgbio**
  - Support the new output format of `ErrorRateByReadPosition` first introduced in version `1.3.0`, as well as the old output format.
- **GATK**
  - Refactored BaseRecalibrator code to be more consistent with MultiQC Python style
  - Handle zero count errors in BaseRecalibrator
- **HiC Explorer**
  - Fixed bug where module tries to parse `QC_table.txt`, a new log file in hicexplorer v2.2.
  - Updated the format of the report to fits the changes which have been applied to the QC report of hicexplorer v3.3
  - Updated code to save parsed results to `multiqc_data`
- **HTSeq**
  - Fixed bug where module would crash if a sample had zero reads ([#1006](https://github.com/ewels/MultiQC/issues/1006))
- **LongRanger**
  - Added support for the LongRanger Align pipeline.
- **miRTrace**
  - Fixed bug where a sample in some plots was missed. ([#932](https://github.com/ewels/MultiQC/issues/932))
- **Peddy**
  - Fixed bug where sample name cleaning could lead to error. ([#1024](https://github.com/ewels/MultiQC/issues/1024))
  - All plots (including _Het Check_ and _Sex Check_) now hidden if no data
- **Picard**
  - Modified `OxoGMetrics` so that it will find files created with GATK `CollectMultipleMetrics` and `ConvertSequencingArtifactToOxoG`.
- **QoRTs**
  - Fixed bug where `--dirs` broke certain input files. ([#821](https://github.com/ewels/MultiQC/issues/821))
- **Qualimap**
  - Added in mean coverage computation for general statistics report
  - Creates now tables of collected data in `multiqc_data`
- **RNA-SeQC**
  - Updated broken URL link
- **RSeQC**
  - Fixed bug where Junction Saturation plot when clicking a single sample was mislabelling the lines.
  - When including a RSeQC section multiple times in one report, clicking Junction Saturation plot now behaves as you would expect.
  - Fixed bug where exported data in `multiqc_rseqc_read_distribution.txt` files had incorrect values for `_kb` fields ([#1017](https://github.com/ewels/MultiQC/issues/1017))
- **Samtools**
  - Utilize in-built `read_count_multiplier` functionality to plot `flagstat` results more nicely
- **SnpEff**
  - Increased the default summary csv file-size limit from 1MB to 5MB.
- **Stacks**
  - Fixed bug where multi-population sum stats are parsed correctly ([#906](https://github.com/ewels/MultiQC/issues/906))
- **TopHat**
  - Fixed bug where TopHat would try to run with files from Bowtie2 or HiSAT2 and crash
- **VCFTools**
  - Fixed a bug where `tstv_by_qual.py` produced invalid json from infinity-values.
- **snpEff**
  - Added plot of effects

#### New MultiQC Features

- Added some installation docs for windows
- Added some docs about using MultiQC in bioinformatics pipelines
- Rewrote Docker image
  - New base image `czentye/matplotlib-minimal` reduces image size from ~200MB to ~80MB
  - Proper installation method ensures latest version of the code
  - New entrypoint allows easier command-line usage
- Support opening MultiQC on websites with CSP `script-src 'self'` with some sha256 exceptions
  - Plot data is no longer intertwined with javascript code so hashes stay the same
- Made `config.report_section_order` work for module sub-sections as well as just modules.
- New config options `exclude_modules` and `run_modules` to complement `-e` and `-m` cli flags.
- Command line output is now coloured by default :rainbow: (use `--no-ansi` to turn this off)
- Better launch comparability due to code refactoring by [@KerstenBreuer](https://github.com/KerstenBreuer) and [@ewels](https://github.com/ewels)
  - Windows support for base `multiqc` command
  - Support for running as a python module: `python -m multiqc .`
  - Support for running within a script: `import multiqc` and `multiqc.run('/path/to/files')`
- Config option `custom_plot_config` now works for bargraph category configs as well ([#1044](https://github.com/ewels/MultiQC/issues/1044))
- Config `table_columns_visible` can now be given a module namespace and it will hide all columns from that module ([#541](https://github.com/ewels/MultiQC/issues/541))

#### Bug Fixes

- MultiQC now ignores all `.md5` files
- Use `SafeLoader` for PyYaml load calls, avoiding recent warning messages.
- Hide `multiqc_config_example.yaml` in the `test` directory to stop people from using it without modification.
- Fixed matplotlib background colour issue (@epakarin - [#886](https://github.com/ewels/MultiQC/issues))
- Table rows that are empty due to hidden columns are now properly hidden on page load ([#835](https://github.com/ewels/MultiQC/issues/835))
- Sample name cleaning: All sample names are now truncated to their basename, without a path.
  - This includes for `regex` and `replace` (before was only the default `truncate`).
  - Only affects modules that take sample names from file contents, such as cutadapt.
  - See [#897](https://github.com/ewels/MultiQC/issues/897) for discussion.

## [MultiQC v1.7](https://github.com/ewels/MultiQC/releases/tag/v1.7) - 2018-12-21

#### New Modules

- [**BISCUIT**](https://github.com/zwdzwd/biscuit)
  - BISuilfite-seq CUI Toolkit
  - Module written by [@zwdzwd](https://github.com/zwdzwd/)
- [**DamageProfiler**](https://github.com/Integrative-Transcriptomics/DamageProfiler)
  - A tool to determine ancient DNA misincorporation rates.
  - Module written by [@apeltzer](https://github.com/apeltzer/)
- [**FLASh**](https://ccb.jhu.edu/software/FLASH/)
  - FLASH (Fast Length Adjustment of SHort reads)
  - Module written by [@pooranis](https://github.com/pooranis/)
- [**MinIONQC**](https://github.com/roblanf/minion_qc)
  - QC of reads from ONT long-read sequencing
  - Module written by [@ManavalanG](https://github.com/ManavalanG)
- [**phantompeakqualtools**](https://www.encodeproject.org/software/phantompeakqualtools)
  - A tool for informative enrichment and quality measures for ChIP-seq/DNase-seq/FAIRE-seq/MNase-seq data.
  - Module written by [@chuan-wang](https://github.com/chuan-wang/)
- [**Stacks**](http://catchenlab.life.illinois.edu/stacks/)
  - A software for analyzing restriction enzyme-based data (e.g. RAD-seq). Support for Stacks >= 2.1 only.
  - Module written by [@remiolsen](https://github.com/remiolsen/)

#### Module updates

- **AdapterRemoval**
  - Handle error when zero bases are trimmed. See [#838](https://github.com/ewels/MultiQC/issues/838).
- **Bcl2fastq**
  - New plot showing the top twenty of undetermined barcodes by lane.
  - Informations for R1/R2 are now separated in the General Statistics table.
  - SampleID is concatenate with SampleName because in Chromium experiments several sample have the same SampleName.
- **deepTools**
  - New PCA plots from the `plotPCA` function (written by [@chuan-wang](https://github.com/chuan-wang/))
  - New fragment size distribution plots from `bamPEFragmentSize --outRawFragmentLengths` (written by [@chuan-wang](https://github.com/chuan-wang/))
  - New correlation heatmaps from the `plotCorrelation` function (written by [@chuan-wang](https://github.com/chuan-wang/))
  - New sequence distribution profiles around genes, from the `plotProfile` function (written by [@chuan-wang](https://github.com/chuan-wang/))
  - Reordered sections
- **Fastp**
  - Fixed bug in parsing of empty histogram data. See [#845](https://github.com/ewels/MultiQC/issues/845).
- **FastQC**
  - Refactored _Per Base Sequence Content_ plots to show original underlying data, instead of calculating it from the page contents. Now shows original FastQC base-ranges and fixes 100% GC bug in final few pixels. See [#812](https://github.com/ewels/MultiQC/issues/812).
  - When including a FastQC section multiple times in one report, the summary progress bars now behave as you would expect.
- **FastQ Screen**
  - Don't hide genomes in the simple plot, even if they have zero unique hits. See [#829](https://github.com/ewels/MultiQC/issues/829).
- **InterOp**
  - Fixed bug where read counts and base pair yields were not displaying in tables correctly.
  - Number formatting for these fields can now be customised in the same way as with other modules, as described [in the docs](http://multiqc.info/docs/#number-base-multiplier)
- **Picard**
  - InsertSizeMetrics: You can now configure to what degree the insert size plot should be smoothed.
  - CollectRnaSeqMetrics: Add warning about missing rRNA annotation.
  - CollectRnaSeqMetrics: Add chart for counts/percentage of reads mapped to the correct strand.
  - Now parses VariantCallingMetrics reports. (Similar to GATK module's VariantEval.)
- **phantompeakqualtools**
  - Properly clean sample names
- **Trimmomatic**
  - Updated Trimmomatic module documentation to be more helpful
  - New option to use filenames instead of relying on the command line used. See [#864](https://github.com/ewels/MultiQC/issues/864).

#### New MultiQC Features

- Embed your custom images with a new Custom Content feature! Just add `_mqc` to the end of the filename for `.png`, `.jpg` or `.jpeg` files.
- Documentation for Custom Content reordered to make it a little more sane
- You can now add or override any config parameter for any MultiQC plot! See [the documentation](http://multiqc.info/docs/#customising-plots) for more info.
- Allow `table_columns_placement` config to work with table IDs as well as column namespaces. See [#841](https://github.com/ewels/MultiQC/issues/841).
- Improved visual spacing between grouped bar plots

#### Bug Fixes

- Custom content no longer clobbers `col1_header` table configs
- The option `--file-list` that refers to a text file with file paths to analyse will no longer ignore directory paths
- [Sample name directory prefixes](https://multiqc.info/docs/#sample-names-prefixed-with-directories) are now added _after_ cleanup.
- If a module is run multiple times in one report, it's CSS and JS files will only be included once (`default` template)

## [MultiQC v1.6](https://github.com/ewels/MultiQC/releases/tag/v1.6) - 2018-08-04

Some of these updates are thanks to the efforts of people who attended the [NASPM](https://twitter.com/NordicGenomics) 2018 MultiQC hackathon session. Thanks to everyone who attended!

#### New Modules

- [**fastp**](https://github.com/OpenGene/fastp)
  - An ultra-fast all-in-one FASTQ preprocessor (QC, adapters, trimming, filtering, splitting...)
  - Module started by [@florianduclot](https://github.com/florianduclot/) and completed by [@ewels](https://github.com/ewels/)
- [**hap.py**](https://github.com/Illumina/hap.py)
  - Hap.py is a set of programs based on htslib to benchmark variant calls against gold standard truth datasets
  - Module written by [@tsnowlan](https://github.com/tsnowlan/)
- [**Long Ranger**](https://support.10xgenomics.com/genome-exome/software/pipelines/latest/what-is-long-ranger)
  - Works with data from the 10X Genomics Chromium. Performs sample demultiplexing, barcode processing, alignment, quality control, variant calling, phasing, and structural variant calling.
  - Module written by [@remiolsen](https://github.com/remiolsen/)
- [**miRTrace**](https://github.com/friedlanderlab/mirtrace)
  - A quality control software for small RNA sequencing data.
  - Module written by [@chuan-wang](https://github.com/chuan-wang/)

#### Module updates

- **BCFtools**
  - New plot showing SNP statistics versus quality of call from bcftools stats ([@MaxUlysse](https://github.com/MaxUlysse) and [@Rotholandus](https://github.com/Rotholandus))
- **BBMap**
  - Support added for BBDuk kmer-based adapter/contaminant filtering summary stats ([@boulund](https://github.com/boulund)
- **FastQC**
  - New read count plot, split into unique and duplicate reads if possible.
  - Help text added for all sections, mostly copied from the excellent FastQC help.
  - Sequence duplication plot rescaled
- **FastQ Screen**
  - Samples in large-sample-number plot are now sorted alphabetically ([@hassanfa](https://github.com/hassanfa)
- **MACS2**
  - Output is now more tolerant of missing data (no plot if no data)
- **Peddy**
  - Background samples now shown in ancestry PCA plot ([@roryk](https://github.com/roryk))
  - New plot showing sex checks versus het ratios, supporting unknowns ([@oyvinev](https://github.com/oyvinev))
- **Picard**
  - New submodule to handle `ValidateSamFile` reports ([@cpavanrun](https://github.com/cpavanrun))
  - WGSMetrics now add the mean and standard-deviation coverage to the general stats table (hidden) ([@cpavanrun](https://github.com/cpavanrun))
- **Preseq**
  - New config option to plot preseq plots with unique old coverage on the y axis instead of read count
  - Code refactoring by [@vladsaveliev](https://github.com/vladsaveliev)
- **QUAST**
  - Null values (`-`) in reports now handled properly. Bargraphs always shown despite varying thresholds. ([@vladsaveliev](https://github.com/vladsaveliev))
- **RNA-SeQC**
  - Don't create the report section for Gene Body Coverage if no data is given
- **Samtools**
  - Fixed edge case bug where MultiQC could crash if a sample had zero count coverage with idxstats.
  - Adds % proper pairs to general stats table
- **Skewer**
  - Read length plot rescaled
- **Tophat**
  - Fixed bug where some samples could be given a blank sample name ([@lparsons](https://github.com/lparsons))
- **VerifyBamID**
  - Change column header help text for contamination to match percentage output ([@chapmanb](https://github.com/chapmanb))

#### New MultiQC Features

- New config option `remove_sections` to skip specific report sections from modules
- Add `path_filters_exclude` to exclude certain files when running modules multiple times. You could previously only include certain files.
- New `exclude_*` keys for file search patterns
  - Have a subset of patterns to exclude otherwise detected files with, by filename or contents
- Command line options all now use mid-word hyphens (not a mix of hyphens and underscores)
  - Old underscore terms still maintained for backwards compatibility
- Flag `--view-tags` now works without requiring an "analysis directory".
- Removed Python dependency for `enum34` ([@boulund](https://github.com/boulund))
- Columns can be added to `General Stats` table for custom content/module.
- New `--ignore-symlinks` flag which will ignore symlinked directories and files.
- New `--no-megaqc-upload` flag which disables automatically uploading data to MegaQC

#### Bug Fixes

- Fix path*filters for top_modules/module_order configuration only selecting if \_all* globs match. It now filters searches that match _any_ glob.
- Empty sample names from cleaning are now no longer allowed
- Stop prepend_dirs set in the config from getting clobbered by an unpassed CLI option ([@tsnowlan](https://github.com/tsnowlan))
- Modules running multiple times now have multiple sets of columns in the General Statistics table again, instead of overwriting one another.
- Prevent tables from clobbering sorted row orders.
- Fix linegraph and scatter plots data conversion (sporadically the incorrect `ymax` was used to drop data points) ([@cpavanrun](https://github.com/cpavanrun))
- Adjusted behavior of ceiling and floor axis limits
- Adjusted multiple file search patterns to make them more specific
  - Prevents the wrong module from accidentally slurping up output from a different tool. By [@cpavanrun](https://github.com/cpavanrun) (see [PR #727](https://github.com/ewels/MultiQC/pull/727))
- Fixed broken report bar plots when `-p`/`--export-plots` was specified (see issue [#801](https://github.com/ewels/MultiQC/issues/801))

## [MultiQC v1.5](https://github.com/ewels/MultiQC/releases/tag/v1.5) - 2018-03-15

#### New Modules

- [**HiCPro**](https://github.com/nservant/HiC-Pro) - New module!
  - HiCPro: Quality controls and processing of Hi-C
  - Module written by [@nservant](https://github.com/nservant),
- [**DeDup**](http://www.github.com/apeltzer/DeDup) - New module!
  - DeDup: Improved Duplicate Removal for merged/collapsed reads in ancient DNA analysis
  - Module written by [@apeltzer](https://github.com/apeltzer),
- [**Clip&Merge**](http://github.com/apeltzer/ClipAndMerge) - New module!
  - Clip&Merge: Adapter clipping and read merging for ancient DNA analysis
  - Module written by [@apeltzer](https://github.com/apeltzer),

#### Module updates

- **bcl2fastq**
  - Catch `ZeroDivisionError` exceptions when there are 0 reads ([@aledj2](https://github.com/aledj2))
  - Add parsing of `TrimmedBases` and new General Stats column for % bases trimmed ([@matthdsm](https://github.com/matthdsm)).
- **BUSCO**
  - Fixed configuration bug that made all sample names become `'short'`
- **Custom Content**
  - Parsed tables now exported to `multiqc_data` files
- **Cutadapt**
  - Refactor parsing code to collect all length trimming plots
- **FastQC**
  - Fixed starting y-axis label for GC-content lineplot being incorrect.
- **HiCExplorer**
  - Updated to work with v2.0 release.
- **Homer**
  - Made parsing of `tagInfo.txt` file more resilient to variations in file format so that it works with new versions of Homer.
  - Kept order of chromosomes in coverage plot consistent.
- **Peddy**
  - Switch `Sex error` logic to `Correct sex` for better highlighting ([@aledj2](https://github.com/aledj2))
- **Picard**
  - Updated module and search patterns to recognise new output format from Picard version >= 2.16 and GATK output.
- **Qualimap BamQC**
  - Fixed bug where start of _Genome Fraction_ could have a step if target is 100% covered.
- **RNA-SeQC**
  - Added rRNA alignment stats to summary table [@Rolandde](https://github.com/Rolandde)
- **RSeqC**
  - Fixed read distribution plot by adding category for `other_intergenic` (thanks to [@moxgreen](https://github.com/moxgreen))
  - Fixed a dodgy plot title (Read GC content)
- **Supernova**
  - Added support for Supernova 2.0 reports. Fixed a TypeError bug when using txt reports only. Also a bug when parsing empty histogram files.

#### New MultiQC Features

- Invalid choices for `--module` or `--exclude` now list the available modules alphabetically.
- Linting now checks for presence in `config.module_order` and tags.

#### Bug Fixes

- Excluding modules now works in combination with using module tags.
- Fixed edge-case bug where certain combinations of `output_fn_name` and `data_dir_name` could trigger a crash
- Conditional formatting - values are now longer double-labelled
- Made config option `extra_series` work in scatter plots the same way that it works for line plots
- Locked the `matplotlib` version to `v2.1.0` and below
  - Due to [two](https://github.com/matplotlib/matplotlib/issues/10476) [bugs](https://github.com/matplotlib/matplotlib/issues/10784) that appeared in `v2.2.0` - will remove this constraint when there's a new release that works again.

## [MultiQC v1.4](https://github.com/ewels/MultiQC/releases/tag/v1.4) - 2018-01-11

A slightly earlier-than-expected release due to a new problem with dependency packages that is breaking MultiQC installations since 2018-01-11.

#### New Modules

- [**Sargasso**](http://statbio.github.io/Sargasso/)
  - Parses output from Sargasso - a tool to separate mixed-species RNA-seq reads according to their species of origin
  - Module written by [@hxin](https://github.com/hxin/)
- [**VerifyBAMID**](https://genome.sph.umich.edu/wiki/VerifyBamID)
  - Parses output from VerifyBAMID - a tool to detect contamination in BAM files.
  - Adds the `CHIPMIX` and `FREEMIX` columns to the general statistics table.
  - Module written by [@aledj2](https://github.com/aledj2/)

#### Module updates

- **MACS2**
  - Updated to work with output from older versions of MACS2 by [@avilella](https://github.com/avilella/)
- **Peddy**
  - Add het check plot to suggest potential contamination by [@aledj2](https://github.com/aledj2)
- **Picard**
  - Picard HsMetrics `HS_PENALTY` plot now has correct axis labels
  - InsertSizeMetrics switches commas for points if it can't convert floats. Should help some european users.
- **QoRTs**
  - Added support for new style of output generated in the v1.3.0 release
- **Qualimap**
  - New `Error rate` column in General Statistics table, added by [@Cashalow](https://github.com/Cashalow/)
    - Hidden by default - customise your MultiQC config to always show this column (see [docs](http://multiqc.info/docs/#hiding-columns))
- **QUAST**
  - New option to customise the default display of contig count and length (eg. `bp` instead of `Mbp`).
  - See [documentation](http://multiqc.info/docs/#quast). Written by [@ewels](https://github.com/ewels/) and [@Cashalow](https://github.com/Cashalow/)
- **RSeQC**
  - Removed normalisation in Junction Saturation plot. Now raw counts instead of % of total junctions.

#### New MultiQC Features

- Conditional formatting / highlighting of cell contents in tables
  - If you want to make values that match a criteria stand out more, you can now write custom rules and formatting instructions for tables.
  - For instructions, see [the documentation](http://multiqc.info/docs/#conditional-formatting)
- New `--lint` option which is strict about best-practices for writing new modules
  - Useful when writing new modules and code as it throws warnings
  - Currently only implemented for bar plots and a few other places. More linting coming soon...
- If MultiQC breaks and shows am error message, it now reports the filename of the last log it found
  - Hopefully this will help with debugging / finding dodgy input data

#### Bug Fixes

- Addressed new dependency error with conflicting package requirements
  - There was a conflict between the `networkx`, `colormath` and `spectra` releases.
  - I previously forced certain software versions to get around this, but `spectra` has now updated with the unfortunate effect of introducing a new dependency clash that halts installation.
- Fixed newly introduced bug where Custom Content MultiQC config file search patterns had been broken
- Updated pandoc command used in `--pdf` to work with new releases of Pandoc
- Made config `table_columns_visible` module name key matching case insensitive to make less frustrating

## [MultiQC v1.3](https://github.com/ewels/MultiQC/releases/tag/v1.3) - 2017-11-03

#### Breaking changes - custom search patterns

Only for users with custom search patterns for the `bowtie` or `star`: you will
need to update your config files - the `bowtie` search key is now `bowtie1`,
`star_genecounts` is now `star/genecounts`.

For users with custom modules - search patterns _must_ now conform to the search
pattern naming convention: `modulename` or `modulename/anything` (the search pattern
string beginning with the name of your module, anything you like after the first `/`).

#### New Modules

- [**10X Supernova**](https://support.10xgenomics.com/de-novo-assembly/software/overview/welcome)
  - Parses statistics from the _de-novo_ Supernova software.
  - Module written by [@remiolsen](https://github.com/remiolsen/)
- [**BBMap**](https://sourceforge.net/projects/bbmap/)
  - Plot metrics from a number of BBMap tools, a suite of DNA/RNA mapping tools and utilities
  - Module written by [@boulund](https://github.com/boulund/) and [@epruesse](https://github.com/epruesse/)
- [**deepTools**](https://github.com/fidelram/deepTools) - new module!
  - Parse text output from `bamPEFragmentSize`, `estimateReadFiltering`, `plotCoverage`, `plotEnrichment`, and `plotFingerprint`
  - Module written by [@dpryan79](https://github.com/dpryan79/)
- [**Homer Tag Directory**](http://homer.ucsd.edu/homer/ngs/tagDir.html) - new submodule!
  - Module written by [@rdali](https://github.com/rdali/)
- [**illumina InterOp**](http://illumina.github.io/interop/index.html)
  - Module to parse metrics from illumina sequencing runs and demultiplexing, generated by the InterOp package
  - Module written by [@matthdsm](https://github.com/matthdsm/)
- [**RSEM**](https://deweylab.github.io/RSEM/) - new module!
  - Parse `.cnt` file comming from rsem-calculate-expression and plot read repartitions (Unalignable, Unique, Multi ...)
  - Module written by [@noirot](https://github.com/noirot/)
- [**HiCExplorer**](https://github.com/maxplanck-ie/HiCExplorer)
  - New module to parse the log files of `hicBuildMatrix`.
  - Module written by [@joachimwolff](https://github.com/joachimwolff/)

#### Module updates

- **AfterQC**
  - Handle new output format where JSON summary key changed names.
- **bcl2fastq**
  - Clusters per sample plot now has tab where counts are categoried by lane.
- **GATK**
  - New submodule to handle Base Recalibrator stats, written by [@winni2k](https://github.com/winni2k/)
- **HiSAT2**
  - Fixed bug where plot title was incorrect if both SE and PE bargraphs were in one report
- **Picard HsMetrics**
  - Parsing code can now handle commas for decimal places
- **Preseq**
  - Updated odd file-search pattern that limited input files to 500kb
- **QoRTs**
  - Added new plots, new helptext and updated the module to produce a lot more output.
- **Qualimap BamQC**
  - Fixed edge-case bug where the refactored coverage plot code could raise an error from the `range` call.
- Documentation and link fixes for Slamdunk, GATK, bcl2fastq, Adapter Removal, FastQC and main docs
  - Many of these spotted and fixed by [@juliangehring](https://github.com/juliangehring/)
- Went through all modules and standardised plot titles
  - All plots should now have a title with the format _Module name: Plot name_

#### New MultiQC Features

- New MultiQC docker image
  - Ready to use docker image now available at <https://hub.docker.com/r/ewels/multiqc/> (200 MB)
  - Uses automated builds - pull `:latest` to get the development version, future releases will have stable tags.
  - Written by [@MaxUlysse](https://github.com/MaxUlysse/)
- New `module_order` config options allow modules to be run multiple times
  - Filters mean that a module can be run twice with different sets of files (eg. before and after trimming)
  - Custom module config parameters can be passed to module for each run
- File search refactored to only search for running modules
  - Makes search much faster when running with lots of files and limited modules
  - For example, if using `-m star` to only use the STAR module, all other file searches now skipped
- File search now warns if an unrecognised search type is given
- MultiQC now saves nearly all parsed data to a structured output file by default
  - See `multiqc_data/multiqc_data.json`
  - This can be turned off by setting `config.data_dump_file: false`
- Verbose logging when no log files found standardised. Less duplication in code and logs easier to read!
- New documentation section describing how to use MultiQC with Galaxy
- Using `shared_key: 'read_counts'` in table header configs now applies relevant defaults

#### Bug Fixes

- Installation problem caused by changes in upstream dependencies solved by stricter installation requirements
- Minor `default_dev` directory creation bug squashed
- Don't prepend the directory separator (`|`) to sample names with `-d` when there are no subdirs
- `yPlotLines` now works even if you don't set `width`

## [MultiQC v1.2](https://github.com/ewels/MultiQC/releases/tag/v1.2) - 2017-08-16

#### CodeFest 2017 Contributions

We had a fantastic group effort on MultiQC at the [2017 BOSC CodeFest](https://www.open-bio.org/wiki/Codefest_2017).
Many thanks to those involved!

#### New Modules

- [**AfterQC**](https://github.com/OpenGene/AfterQC) - New module!
  - Added parsing of the _AfterQC_ json file data, with a plot of filtered reads.
  - Work by [@raonyguimaraes](https://github.com/raonyguimaraes)
- [**bcl2fastq**](https://support.illumina.com/sequencing/sequencing_software/bcl2fastq-conversion-software.html)
  - bcl2fastq can be used to both demultiplex data and convert BCL files to FASTQ file formats for downstream analysis
  - New module parses JSON output from recent versions and summarises some key statistics from the demultiplexing process.
  - Work by [@iimog](https://github.com/iimog) (with a little help from [@tbooth](https://github.com/tbooth) and [@ewels](https://github.com/ewels))
- [**leeHom**](https://github.com/grenaud/leeHom)
  - leeHom is a program for the Bayesian reconstruction of ancient DNA
- [**VCFTools**](https://vcftools.github.io)
  - Added initial support for VCFTools `relatedness2`
  - Added support for VCFTools `TsTv-by-count` `TsTv-by-qual` `TsTv-summary`
  - Module written by [@mwhamgenomics](https://github.com/mwhamgenomics)

#### Module updates

- **FastQ Screen**
  - Gracefully handle missing data from very old FastQ Screen versions.
- **RNA-SeQC**
  - Add new transcript-associated reads plot.
- **Picard**
  - New submodule to handle output from `TargetedPcrMetrics`
- **Prokka**
  - Added parsing of the `# CRISPR arrays` data from Prokka when available ([@asetGem](https://github.com/asetGem))
- **Qualimap**
  - Some code refactoring to radically improve performance and run times, especially with high coverage datasets.
  - Fixed bug where _Cumulative coverage genome fraction_ plot could be truncated.

#### New MultiQC Features

- New module help text
  - Lots of additional help text was written to make MultiQC report plots easier to interpret.
  - Updated modules:
    - Bowtie
    - Bowtie 2
    - Prokka
    - Qualimap
    - SnpEff
  - Elite team of help-writers:
    - [@tabwalsh](https://github.com/tabwalsh)
    - [@ddesvillechabrol](https://github.com/tabwalsh)
    - [@asetGem](https://github.com/asetGem)
- New config option `section_comments` allows you to add custom comments above specific sections in the report
- New `--tags` and `--view_tags` command line options
  - Modules can now be given tags (keywords) and filtered by those. So running `--tags RNA` will only run MultiQC modules related to RNA analysis.
  - Work by [@Hammarn](https://github.com/Hammarn)
- Back-end configuration options to specify the order of table columns
  - Modules and user configs can set priorities for columns to customise where they are displayed
  - Work by [@tbooth](https://github.com/tbooth)
- Added framework for proper unit testing
  - Previous start on unit tests tidied up, new blank template and tests for the `clean_sample_name` functionality.
  - Added to Travis and Appveyor for continuous integration testing.
  - Work by [@tbooth](https://github.com/tbooth)
- Bug fixes and refactoring of report configuration saving / loading
  - Discovered and fixed a bug where a report config could only be loaded once
  - Work by [@DennisSchwartz](https://github.com/DennisSchwartz)
- Table column row headers (sample names) can now be numeric-only.
  - Work by [@iimog](https://github.com/iimog)
- Improved sample name cleaning functionality
  - Added option `regex_keep` to clean filenames by _keeping_ the matching part of a pattern
  - Work by [@robinandeer](https://github.com/robinandeer)
- Handle error when invalid regexes are given in reports
  - Now have a nice toast error warning you and the invalid regexes are highlighted
  - Previously this just crashed the whole report without any warning
  - Work by [@robinandeer](https://github.com/robinandeer)
- Command line option `--dirs-depth` now sets `-d` to `True` (so now works even if `-d` isn't also specified).
- New config option `config.data_dump_file` to export as much data as possible to `multiqc_data/multiqc_data.json`
- New code to send exported JSON data to a a web server
  - This is in preparation for the upcoming MegaQC project. Stay tuned!

#### Bug Fixes

- Specifying multiple config files with `-c`/`--config` now works as expected
  - Previously this would only read the last specified
- Fixed table rendering bug that affected Chrome v60 and IE7-11
  - Table cell background bars weren't showing up. Updated CSS to get around this rendering error.
- HTML ID cleanup now properly cleans strings so that they work with jQuery as expected.
- Made bar graph sample highlighting work properly again
- Config `custom_logo` paths can now be relative to the config file (or absolute as before)
- Report doesn't keep annoyingly telling you that toolbox changes haven't been applied
  - Now uses more subtle _toasts_ and only when you close the toolbox (not every click).
- Switching report toolbox options to regex mode now enables the _Apply_ button as it should.
- Sorting table columns with certain suffixes (eg. `13X`) no works properly (numerically)
- Fixed minor bug in line plot data smoothing (now works with unsorted keys)

---

## [MultiQC v1.1](https://github.com/ewels/MultiQC/releases/tag/v1.1) - 2017-07-18

#### New Modules

- [**BioBloom Tools**](https://github.com/bcgsc/biobloom)
  - Create Bloom filters for a given reference and then to categorize sequences
- [**Conpair**](https://github.com/nygenome/Conpair)
  - Concordance and contamination estimator for tumor–normal pairs
- [**Disambiguate**](https://github.com/AstraZeneca-NGS/disambiguate)
  - Bargraph displaying the percentage of reads aligning to two different reference genomes.
- [**Flexbar**](https://github.com/seqan/flexbar)
  - Flexbar is a tool for flexible barcode and adapter removal.
- [**HISAT2**](https://ccb.jhu.edu/software/hisat2/)
  - New module for the HISAT2 aligner.
  - Made possible by updates to HISAT2 logging by @infphilo (requires `--new-summary` HISAT2 flag).
- [**HOMER**](http://homer.ucsd.edu/homer/)
  - Support for summary statistics from the `findPeaks` tool.
- [**Jellyfish**](http://www.cbcb.umd.edu/software/jellyfish/)
  - Histograms to estimate library complexity and coverage from k-mer content.
  - Module written by @vezzi
- [**MACS2**](https://github.com/taoliu/MACS)
  - Summary of redundant rate from MACS2 peak calling.
- [**QoRTs**](http://hartleys.github.io/QoRTs/)
  - QoRTs is toolkit for analysis, QC and data management of RNA-Seq datasets.
- [**THetA2**](http://compbio.cs.brown.edu/projects/theta/)
  - THeTA2 _(Tumor Heterogeneity Analysis)_ estimates tumour purity and clonal / subclonal copy number.

#### Module updates

- **BCFtools**
  - Option to collapse complementary changes in substitutions plot, useful for non-strand specific experiments (thanks to @vladsaveliev)
- **Bismark**
  - M-Bias plots no longer show read 2 for single-end data.
- **Custom Content**
  - New option to print raw HTML content to the report.
- **FastQ Screen**
  - Fixed edge-case bug where many-sample plot broke if total number of reads was less than the subsample number.
  - Fixed incorrect logic of config option `fastqscreen_simpleplot` (thanks to @daler)
  - Organisms now alphabetically sorted in fancy plot so that order is nonrandom (thanks to @daler)
  - Fixed bug where `%No Hits` was missed in logs from recent versions of FastQ Screen.
- **HTSeq Counts**
  - Fixed but so that module still works when `--additional-attr` is specified in v0.8 HTSeq above (thanks to @nalcala)
- **Picard**
  - CollectInsertSize: Fixed bug that could make the General Statistics _Median Insert Size_ value incorrect.
  - Fixed error in sample name regex that left trailing `]` characters and was generally broken (thanks to @jyh1 for spotting this)
- **Preseq**
  - Improved plots display (thanks to @vladsaveliev)
- **Qualimap**
  - Only calculate bases over target coverage for values in General Statistics. Should give a speed increase for very high coverage datasets.
- **QUAST**
  - Module is now compatible with runs from [MetaQUAST](http://quast.sourceforge.net/metaquast) (thanks to @vladsaveliev)
- **RSeQC**
  - Changed default order of sections
  - Added config option to reorder and hide module report sections

#### New MultiQC features

- If a report already exists, execution is no longer halted.
  - `_1` is appended to the filename, iterating if this also exists.
  - `-f`/`--force` still overwrites existing reports as before
  - Feature written by [@Hammarn](https://github.com/Hammarn)
- New ability to run modules multiple times in a single report
  - Each run can be given different configuration options, including filters for input files
  - For example, have FastQC after trimming as well as FastQC before trimming.
  - See the relevant [documentation](http://multiqc.info/docs/#order-of-modules) for more instructions.
- New option to customise the order of report _sections_
  - This is in addition / alternative to changing the order of module execution
  - Allows one module to have sections in multiple places (eg. Custom Content)
- Tables have new column options `floor`, `ceiling` and `minRange`.
- Reports show warning if JavaScript is disabled
- Config option `custom_logo` now works with file paths relative to config file directory and cwd.

#### Bug Fixes

- Table headers now sort columns again after scrolling the table
- Fixed buggy table header tooltips
- Base `clean_s_name` function now strips excess whitespace.
- Line graphs don't smooth lines if not needed (number of points < maximum number allowed)
- PDF output now respects custom output directory.

---

## [MultiQC v1.0](https://github.com/ewels/MultiQC/releases/tag/v1.0) - 2017-05-17

Version 1.0! This release has been a long time coming and brings with it some fairly
major improvements in speed, report filesize and report performance. There's also
a bunch of new modules, more options, features and a whole lot of bug fixes.

The version number is being bumped up to 1.0 for a couple of reasons:

1. MultiQC is now _(hopefully)_ relatively stable. A number of facilities and users
   are now using it in a production setting and it's published. It feels like it
   probably deserves v1 status now somehow.
2. This update brings some fairly major changes which will break backwards
   compatibility for plugins. As such, semantic versioning suggests a change in
   major version number.

### Breaking Changes

For most people, you shouldn't have any problems upgrading. There are two
scenarios where you may need to make changes with this update:

#### 1. You have custom file search patterns

Search patterns have been flattened and may no longer have arbitrary depth.
For example, you may need to change the following:

```yaml
fastqc:
  data:
    fn: "fastqc_data.txt"
  zip:
    fn: "*_fastqc.zip"
```

to this:

```yaml
fastqc/data:
  fn: "fastqc_data.txt"
fastqc/zip:
  fn: "*_fastqc.zip"
```

See the [documentation](http://multiqc.info/docs/#step-1-find-log-files) for instructions on how to write the new file search syntax.

See [`search_patterns.yaml`](multiqc/utils/search_patterns.yaml) for the new module search keys
and more examples.

#### 2. You have custom plugins / modules / external code

To see what changes need to applied to your custom plugin code, please see the [MultiQC docs](http://multiqc.info/docs/#v1.0-updates).

#### New Modules

- [**Adapter Removal**](https://github.com/mikkelschubert/adapterremoval)
  - AdapterRemoval v2 - rapid adapter trimming, identification, and read merging
- [**BUSCO**](http://busco.ezlab.org/)
  - New module for the `BUSCO v2` tool, used for assessing genome assembly and annotation completeness.
- [**Cluster Flow**](http://clusterflow.io)
  - Cluster Flow is a workflow tool for bioinformatics pipelines. The new module parses executed tool commands.
- [**RNA-SeQC**](http://archive.broadinstitute.org/cancer/cga/rna-seqc)
  - New module to parse output from RNA-SeQC, a java program which computes a series
    of quality control metrics for RNA-seq data.
- [**goleft indexcov**](https://github.com/brentp/goleft/tree/master/indexcov)
  - [goleft indexcov](https://github.com/brentp/goleft/tree/master/indexcov) uses the PED and ROC
    data files to create diagnostic plots of coverage per sample, helping to identify sample gender and coverage issues.
  - Thanks to @chapmanb and @brentp
- [**SortMeRNA**](http://bioinfo.lifl.fr/RNA/sortmerna/)
  - New module for `SortMeRNA`, commonly used for removing rRNA contamination from datasets.
  - Written by @bschiffthaler

#### Module updates

- **Bcftools**
  - Fixed bug with display of indels when only one sample
- **Cutadapt**
  - Now takes the filename if the sample name is `-` (stdin). Thanks to @tdido
- **FastQC**
  - Data for the Sequence content plot can now be downloaded from reports as a JSON file.
- **FastQ Screen**
  - Rewritten plotting method for high sample numbers plot (~ > 20 samples)
  - Now shows counts for single-species hits and bins all multi-species hits
  - Allows plot to show proper percentage view for each sample, much easier to interpret.
- **HTSeq**
  - Fix bug where header lines caused module to crash
- **Picard**
  - New `RrbsSummaryMetrics` Submodule!
  - New `WgsMetrics` Submodule!
  - `CollectGcBiasMetrics` module now prints summary statistics to `multiqc_data` if found. Thanks to @ahvigil
- **Preseq**
  - Now trims the x axis to the point that meets 90% of `min(unique molecules)`.
    Hopefully prevents ridiculous x axes without sacrificing too much useful information.
  - Allows to show estimated depth of coverage instead of less informative molecule counts
    (see [details](http://multiqc.info/docs/#preseq)).
  - Plots dots with externally calculated real read counts (see [details](http://multiqc.info/docs/#preseq)).
- **Qualimap**
  - RNASeq Transcript Profile now has correct axis units. Thanks to @roryk
  - BamQC module now doesn't crash if reports don't have genome gc distributions
- **RSeQC**
  - Fixed Python3 error in Junction Saturation code
  - Fixed JS error for Junction Saturation that made the single-sample combined plot only show _All Junctions_

#### Core MultiQC updates

- Change in module structure and import statements (see [details](http://multiqc.info/docs/#v1.0-updates)).
- Module file search has been rewritten (see above changes to configs)
  - Significant improvement in search speed (test dataset runs in approximately half the time)
  - More options for modules to find their logs, eg. filename and contents matching regexes (see the [docs](http://multiqc.info/docs/#step-1-find-log-files))
- Report plot data is now compressed, significantly reducing report filesizes.
- New `--ignore-samples` option to skip samples based on parsed sample name
  - Alternative to filtering by input filename, which doesn't always work
  - Also can use config vars `sample_names_ignore` (glob patterns) and `sample_names_ignore_re` (regex patterns).
- New `--sample-names` command line option to give file with alternative sample names
  - Allows one-click batch renaming in reports
- New `--cl_config` option to supply MultiQC config YAML directly on the command line.
- New config option to change numeric multiplier in General Stats
  - For example, if reports have few reads, can show `Thousands of Reads` instead of `Millions of Reads`
  - Set config options `read_count_multiplier`, `read_count_prefix` and `read_count_desc`
- Config options `decimalPoint_format` and `thousandsSep_format` now apply to tables as well as plots
  - By default, thosands will now be separated with a space and `.` used for decimal places.
- Tables now have a maximum-height by default and scroll within this.
  - Speeds up report rendering in the web browser and makes report less stupidly long with lots of samples
  - Button beneath table toggles full length if you want a zoomed-out view
  - Refactored and removed previous code to make the table header "float"
  - Set `config.collapse_tables` to `False` to disable table maximum-heights
- Bar graphs and heatmaps can now be zoomed in on
  - Interactive plots sometimes hide labels due to lack of space. These can now be zoomed in on to see specific samples in more detail.
- Report plots now load sequentially instead of all at once
  - Prevents the browser from locking up when large reports load
- Report plot and section HTML IDs are now sanitised and checked for duplicates
- New template available (called _sections_) which has faster loading
  - Only shows results from one module at a time
  - Makes big reports load in the browser much more quickly, but requires more clicking
  - Try it out by specifying `-t sections`
- Module sections tidied and refactored
  - New helper function `self.add_section()`
  - Sections hidden in nav if no title (no more need for the hacky `self.intro +=`)
  - Content broken into `description`, `help` and `plot`, with automatic formatting
  - Empty module sections are now skipped in reports. No need to check if a plot function returns `None`!
  - Changes should be backwards-compatible
- Report plot data export code refactored
  - Now doesn't export hidden samples (uses HighCharts [export-csv](https://github.com/highcharts/export-csv) plugin)
- Handle error when `git` isn't installed on the system.
- Refactored colouring of table cells
  - Was previously done in the browser using [chroma.js](http://gka.github.io/chroma.js/)
  - Now done at report generation time using the [spectra](https://pypi.python.org/pypi/spectra) package
  - Should helpfully speed up report rendering time in the web browser, especially for large reports
- Docs updates (thanks to @varemo)
- Previously hidden log file `.multiqc.log` renamed to `multiqc.log` in `multiqc_data`
- Added option to load MultiQC config file from a path specified in the environment variable `MULTIQC_CONFIG_PATH`
- New table configuration options
  - `sortRows: False` prevents table rows from being sorted alphabetically
  - `col1_header` allows the default first column header to be changed from "Sample Name"
- Tables no longer show _Configure Columns_ and _Plot_ buttons if they only have a single column
- Custom content updates
  - New `custom_content`/`order` config option to specify order of Custom Content sections
  - Tables now use the header for the first column instead of always having `Sample Name`
  - JSON + YAML tables now remember order of table columns
  - Many minor bugfixes
- Line graphs and scatter graphs axis limits
  - If limits are specified, data exceeding this is no longer saved in report
  - Visually identical, but can make report file sizes considerable smaller in some cases
- Creating multiple plots without a config dict now works (previously just gave grey boxes in report)
- All changes are now tested on a Windows system, using [AppVeyor](https://ci.appveyor.com/project/ewels/multiqc/)
- Fixed rare error where some reports could get empty General Statistics tables when no data present.
- Fixed minor bug where config option `force: true` didn't work. Now you don't have to always specify `-f`!

---

## [MultiQC v0.9](https://github.com/ewels/MultiQC/releases/tag/v0.9) - 2016-12-21

A major new feature is released in v0.9 - support for _custom content_. This means
that MultiQC can now easily include output from custom scripts within reports without
the need for a new module or plugin. For more information, please see the
[MultiQC documentation](http://multiqc.info/docs/#custom-content).

#### New Modules

- [**HTSeq**](http://www-huber.embl.de/HTSeq/doc/count.html)
  - New module for the `htseq-count` tool, often used in RNA-seq analysis.
- [**Prokka**](http://www.vicbioinformatics.com/software.prokka.shtml)
  - Prokka is a software tool for the rapid annotation of prokaryotic genomes.
- [**Slamdunk**](http://t-neumann.github.io/slamdunk/)
  - Slamdunk is a software tool to analyze SLAMSeq data.
- [**Peddy**](https://github.com/brentp/peddy)
  - Peddy calculates genotype :: pedigree correspondence checks, ancestry checks and sex checks using VCF files.

#### Module updates

- **Cutadapt**
  - Fixed bug in General Stats table number for old versions of cutadapt (pre v1.7)
  - Added support for _really_ old cutadapt logs (eg. v.1.2)
- **FastQC**
  - New plot showing total overrepresented sequence percentages.
  - New option to parse a file containing a theoretical GC curve to display in the background.
    - Human & Mouse Genome / Transcriptome curves bundled, or make your own using
      [fastqcTheoreticalGC](https://github.com/mikelove/fastqcTheoreticalGC). See the
      [MultiQC docs](http://multiqc.info/docs/#fastqc) for more information.
- **featureCounts**
  - Added parsing checks and catch failures for when non-featureCounts files are picked up by accident
- **GATK**
  - Fixed logger error in VariantEval module.
- **Picard**
  - Fixed missing sample overwriting bug in `RnaSeqMetrics`
  - New feature to customise coverage shown from `HsMetrics` in General Statistics table
    see the [docs](http://multiqc.info/docs/#picard) for info).
  - Fixed compatibility problem with output from `CollectMultipleMetrics` for `CollectAlignmentSummaryMetrics`
- **Preseq**
  - Module now recognises output from `c_curve` mode.
- **RSeQC**
  - Made the gene body coverage plot show the percentage view by default
  - Made gene body coverage properly handle sample names
- **Samtools**
  - New module to show duplicate stats from `rmdup` logs
  - Fixed a couple of niggles in the idxstats plot
- **SnpEff**
  - Fixed swapped axis labels in the Variant Quality plot
- **STAR**
  - Fixed crash when there are 0 unmapped reads.
  - Sample name now taken from the directory name if no file prefix found.
- **Qualimap BamQC**
  - Add a line for pre-calculated reference genome GC content
  - Plot cumulative coverage for values above 50x, align with the coverage histogram.
  - New ability to customise coverage thresholds shown in General Statistics table
    (see the [docs](http://multiqc.info/docs/#qualimap) for info).

#### Core MultiQC updates

- Support for _custom content_ (see top of release notes).
- New ninja report tool: make scatter plots of any two table columns!
- Plot data now saved in `multiqc_data` when 'flat' image plots are created
  - Allows you easily re-plot the data (eg. in Excel) for further downstream investigation
- Added _'Apply'_ button to Highlight / Rename / Hide.
  - These tools can become slow with large reports. This means that you can enter several
    things without having to wait for the report to replot each change.
- Report heatmaps can now be sorted by highlight
- New config options `decimalPoint_format` and `thousandsSep_format`
  - Allows you to change the default `1 234.56` number formatting for plots.
- New config option `top_modules` allows you to specify modules that should come at the top of the report
- Fixed bar plot bug where missing categories could shift data between samples
- Report title now printed in the side navigation
- Missing plot IDs added for easier plot exporting
- Stopped giving warnings about skipping directories (now a debug message)
- Added warnings in report about missing functionality for flat plots (exporting and toolbox)
- Export button has contextual text for images / data
- Fixed a bug where user config files were loaded twice
- Fixed bug where module order was random if `--module` or `--exclude` was used.
- Refactored code so that the order of modules can be changed in the user config
- Beefed up code + docs in scatter plots back end and multiple bar plots.
- Fixed a few back end nasties for Tables
  - Shared-key columns are no longer forced to share colour schemes
  - Fixed bug in lambda modified values when format string breaks
  - Supplying just data with no header information now works as advertised
- Improvements to back end code for bar plots
  - New `tt_decimals` and `tt_suffix` options for bar plots
  - Bar plots now support `yCeiling`, `yFloor` and `yMinRange`, as with line plots.
  - New option `hide_zero_cats:False` to force legends to be shown even when all data is 0
- General Stats _Showing x of y_ columns count is fixed on page load.
- Big code whitespace cleanup

---

## [MultiQC v0.8](https://github.com/ewels/MultiQC/releases/tag/v0.8) - 2016-09-26

#### New Modules

- [**GATK**](https://software.broadinstitute.org/gatk/)
  - Added support for VariantEval reports, only parsing a little of the information
    in there so far, but it's a start.
  - Module originally written by @robinandeer at the [OBF Codefest](https://www.open-bio.org/wiki/Codefest_2016),
    finished off by @ewels
- [**Bcftools**](https://samtools.github.io/bcftools/)
- [**QUAST**](http://quast.bioinf.spbau.ru/)
  - QUAST is a tool for assessing de novo assemblies against reference genomes.

#### Module updates

- **Bismark** now supports reports from `bam2nuc`, giving Cytosine coverage in General Stats.
- **Bowtie1**
  - Updated to try to find bowtie command before log, handle multiple logs in one file. Same as bowtie2.
- **FastQC**
  - Sample pass/warn/fail lists now display properly even with large numbers of samples
  - Sequence content heatmap display is better with many samples
- **Kallisto**
  - Now supports logs from SE data.
- **Picard**
  - `BaseDistributionByCycle` - new submodule! Written by @mlusignan
  - `RnaSeqMetrics` - new submodule! This one by @ewels ;)
  - `AlignmentSummaryMetrics` - another new submodule!
  - Fixed truncated files crash bug for Python 3 _(#306)_
- **Qualimap RNASeqQC**
  - Fixed parsing bug affecting counts in _Genomic Origin_ plot.
  - Module now works with European style thousand separators (`1.234,56` instead of `1,234.56`)
- **RSeQC**
  - `infer_experiment` - new submodule! Written by @Hammarn
- **Samtools**
  - `stats` submodule now has separate bar graph showing alignment scores
  - `flagstat` - new submodule! Written by @HLWiencko
  - `idxstats` - new submodule! This one by @ewels again

#### Core MultiQC updates

- New `--export`/`-p` option to generate static images plot in `multiqc_plots` (`.png`, `.svg` and `.pdf`)
  - Configurable with `export_plots`, `plots_dir_name` and `export_plot_formats` config options
  - `--flat` option no longer saves plots in `multiqc_data/multiqc_plots`
- New `--comment`/`-b` flag to add a comment to the top of reports.
- New `--dirs-depth`/`-dd` flag to specify how many directories to prepend with `--dirs`/`-d`
  - Specifying a postive number will take that many directories from the end of the path
  - A negative number will take directories from the start of the path.
- Directory paths now appended before cleaning, so `fn_clean_exts` will now affect these names.
- New `custom_logo` attributes to add your own logo to reports.
- New `report_header_info` config option to add arbitrary information to the top of reports.
- New `--pdf` option to create a PDF report
  - Depends on [Pandoc](http://pandoc.org) being installed and is in a beta-stage currently.
  - Note that specifying this will make MultiQC use the `simple` template, giving a HTML report with
    much reduced functionality.
- New `fn_clean_sample_names` config option to turn off sample name cleaning
  - This will print the full filename for samples. Less pretty reports and rows
    on the General Statistics table won't line up, but can prevent overwriting.
- Table header defaults can now be set easily
- General Statistics table now hidden if empty.
- Some new defaults in the sample name cleaning
- Updated the `simple` template.
  - Now has no toolbox or nav, no JavaScript and is better suited for printing / PDFs.
  - New `config.simple_output` config flag so code knows when we're trying to avoid JS.
- Fixed some bugs with config settings (eg. template) being overwritten.
- NFS log file deletion bug fixed by @brainstorm (#265)
- Fixed bug in `--ignore` behaviour with directory names.
- Fixed nasty bug in beeswarm dot plots where sample names were mixed up (#278)
- Beeswarm header text is now more informative (sample count with more info on a tooltip)
- Beeswarm plots now work when reports have > 1000 samples
- Fixed some buggy behaviour in saving / loading report highlighting + renaming configs (#354)

Many thanks to those at the [OpenBio Codefest 2016](https://www.open-bio.org/wiki/Codefest_2016)
who worked on MultiQC projects.

---

## [MultiQC v0.7](https://github.com/ewels/MultiQC/releases/tag/v0.7) - 2016-07-04

#### Module updates

- [**Kallisto**](https://pachterlab.github.io/kallisto/) - new module!
- **Picard**
  - Code refactored to make maintenance and additions easier.
  - Big update to `HsMetrics` parsing - more results shown in report, new plots (by @lpantano)
  - Updated `InsertSizeMetrics` to understand logs generated by `CollectMultipleMetrics` (#215)
  - Newlines in picard output. Fixed by @dakl
- **Samtools**
  - Code refactored
  - Rewrote the `samtools stats` code to display more stats in report with a beeswarm plot.
- **Qualimap**
  - Rewritten to use latest methods and fix bugs.
  - Added _Percentage Aligned_ column to general stats for `BamQC` module.
  - Extra table thresholds added by @avilella (hidden by default)
- **General Statistics**
  - Some tweaks to the display defaults (FastQC, Bismark, Qualimap, SnpEff)
  - Now possible to skip the General Statistics section of the report with `--exclude general_stats`
- **Cutadapt** module updated to recognise logs from old versions of cutadapt (<= v1.6)
- **Trimmomatic**
  - Now handles `,` decimal places in percentage values.
  - Can cope with line breaks in log files (see issue #212)
- **FastQC** refactored
  - Now skips zip files if the sample name has already been found. Speeds up MultiQC execution.
  - Code cleaned up. Parsing and data-structures standardised.
  - New popovers on Pass / Warn / Fail status bars showing sample names. Fast highlighting and hiding.
  - New column in General Stats (hidden by default) showing percentage of FastQC modules that failed.
- **SnpEff**
  - Search pattern now more generic, should match reports from others.
  - _Counts by Effect_ plot removed (had hundreds of categories, was fairly unusable).
  - `KeyError` bug fixed.
- **Samblaster** now gets sample name from `ID` instead of `SM` (@dakl)
- **Bowtie 2**
  - Now parses overall alignment rate as intended.
  - Now depends on even less log contents to work with more inputs.
- **MethylQA** now handles variable spacing in logs
- **featureCounts** now splits columns on tabs instead of whitespace, can handle filenames with spaces

#### Core MultiQC updates

- **Galaxy**: MultiQC now available in Galax! Work by @devengineson / @yvanlebras / @cmonjeau
  - See it in the [Galaxy Toolshed](https://toolshed.g2.bx.psu.edu/view/engineson/multiqc/)
- **Heatmap**: New plot type!
- **Scatter Plot**: New plot type!
- **Download raw data** behind plots in reports! Available in the Export toolbox.
  - Choose from tab-separated, comma-separated and the complete JSON.
- **Table columns can be hidden** on page load (shown through _Configure Columns_)
  - Defaults are configurable using the `table_columns_visible` config option.
- **Beeswarm plot**: Added missing rename / highlight / hiding functionality.
- New `-l` / `--file-list` option: specify a file containing a **list of files** to search.
- **Updated HighCharts** to v4.2.5. Added option to export to JPEG.
- Can now **cancel execution** with a single `ctrl+c` rather than having to button mash
- More granular control of **skipping files** during scan (filename, dirname, path matching)
  - Fixed `--exclude` so that it works with directories as well as files
- **New _Clear_ button** in toolbox to bulk remove highlighting / renaming / hiding filters.
- Improved documentation about behaviour for large sample numbers.
- Handle YAML parsing errors for the config file more gracefully
- Removed empty columns from tables again
- Fixed bug in changing module search patterns, reported by @lweasel
- Added timeout parameter to version check to prevent hang on systems with long defaults
- Fixed table display bug in Firefox
- Fixed bug related to order in which config files are loaded
- Fixed bug that broke the _"Show only"_ toolbox feature with multiple names.
- Numerous other small bugs.

---

## [MultiQC v0.6](https://github.com/ewels/MultiQC/releases/tag/v0.6) - 2016-04-29

#### Module updates

- New [Salmon](http://combine-lab.github.io/salmon/) module.
- New [Trimmomatic](http://www.usadellab.org/cms/?page=trimmomatic) module.
- New [Bamtools stats](https://github.com/pezmaster31/bamtools) module.
- New beeswarm plot type. General Stats table replaced with this when many samples in report.
- New RSeQC module: Actually a suite of 8 new modules supporting various outputs from RSeQC
- Rewrote bowtie2 module: Now better at parsing logs and tries to scrape input from wrapper logs.
- Made cutadapt show counts by default instead of obs/exp
- Added percentage view to Picard insert size plot

#### Core MultiQC updates

- Dynamic plots now update their labels properly when changing datasets and to percentages
- Config files now loaded from working directory if present
- Started new docs describing how each module works
- Refactored featureCounts module. Now handles summaries describing multiple samples.
- Stopped using so many hidden files. `.multiqc.log` now called `multiqc.log`
- New `-c`/`--config` command line option to specify a MultiQC configuration file
- Can now load run-specific config files called `multiqc_config.yaml` in working directory
- Large code refactoring - moved plotting code out of `BaseModule` and into new `multiqc.plots` submodules
- Generalised code used to generate the General Stats table so that it can be used by modules
- Removed interactive report tour, replaced with a link to a youtube tutorial
- Made it possible to permanently hide the blue welcome message for all future reports
- New option to smooth data for line plots. Avoids mega-huge plots. Applied to SnpEff, RSeQC, Picard.

Bugfixes:

- Qualimap handles infinity symbol (thanks @chapmanb )
- Made SnpEff less fussy about required fields for making plots
- UTF-8 file paths handled properly in Py2.7+
- Extending two config variables wasn't working. Now fixed.
- Dragging the height bar of plots now works again.
- Plots now properly change y axis limits and labels when changing datasets
- Flat plots now have correct path in `default_dev` template

---

## [MultiQC v0.5](https://github.com/ewels/MultiQC/releases/tag/v0.5) - 2016-03-29

#### Module updates

- New [Skewer](https://github.com/relipmoc/skewer) module, written by @dakl
- New [Samblaster](https://github.com/GregoryFaust/samblaster) module, written by @dakl
- New [Samtools stats](http://www.htslib.org/) module, written by @lpantano
- New [HiCUP](http://www.bioinformatics.babraham.ac.uk/projects/hicup/) module
- New [SnpEff](http://snpeff.sourceforge.net/) module
- New [methylQA](http://methylqa.sourceforge.net/) module

#### Core MultiQC updates

- New "Flat" image plots, rendered at run time with MatPlotLib
  - By default, will use image plots if > 50 samples (set in config as `plots_flat_numseries`)
  - Means that _very_ large numbers of samples can be viewed in reports. _eg._ single cell data.
  - Templates can now specify their own plotting functions
  - Use `--flat` and `--interactive` to override this behaviour
- MultiQC added to `bioconda` (with help from @dakl)
- New plugin hook: `config_loaded`
- Plugins can now add new command line options (thanks to @robinandeer)
- Changed default data directory name from `multiqc_report_data` to `multiqc_data`
- Removed support for depreciated MultiQC_OSXApp
- Updated logging so that a verbose `multiqc_data/.multiqc.log` file is always written
- Now logs more stuff in verbose mode - command used, user configs and so on.
- Added a call to multiqc.info to check for new versions. Disable with config `no_version_check`
- Removed general stats manual row sorting.
- Made filename matching use glob unix style filename match patterns
- Everything (including the data directory) is now created in a temporary directory and moved when MultiQC is complete.
- A handful of performance updates for large analysis directories

---

## [MultiQC v0.4](https://github.com/ewels/MultiQC/releases/tag/v0.4) - 2016-02-16

- New `multiqc_sources.txt` which identifies the paths used to collect all report data for each sample
- Export parsed data as tab-delimited text, `JSON` or `YAML` using the new `-k`/`--data-format` command line option
- Updated HighCharts from `v4.2.2` to `v4.2.3`, fixes tooltip hover bug.
- Nicer export button. Now tied to the export toolbox, hopefully more intuitive.
- FastQC: Per base sequence content heatmap can now be clicked to show line graph for single sample
- FastQC: No longer show adapter contamination datasets with <= 0.1% contamination.
- Picard: Added support for `CollectOxoGMetrics` reports.
- Changed command line option `--name` to `--filename`
- `--name` also used for filename if `--filename` not specified.
- Hide samples toolbox now has switch to _show only_ matching samples
- New regex help box with examples added to report
- New button to copy general stats table to the clipboard
- General Stats table 'floating' header now sorts properly when scrolling
- Bugfix: MultiQC default_dev template now copies module assets properly
- Bufgix: General Stats table floating header now resizes properly when page width changes

---

## [MultiQC v0.3.2](https://github.com/ewels/MultiQC/releases/tag/v0.3.2) - 2016-02-08

- All modules now load their log file search parameters from a config
  file, allowing you to overwrite them using your user config file
  - This is useful if your analysis pipeline renames program outputs
- New Picard (sub)modules - Insert Size, GC Bias & HsMetrics
- New Qualimap (sub)module - RNA-Seq QC
- Made Picard MarkDups show percent by default instead of counts
- Added M-Bias plot to Bismark
- New option to stream report HTML to `stdout`
- Files can now be specified as well as directories
- New options to specify whether the parsed data directory should be created
  - command line flags: `--data` / `--no-data`
  - config option name: `make_data_dir`
- Fixed bug with incorrect path to installation dir config YAML file
- New toolbox drawer for bulk-exporting graph images
- Report side navigation can now be hidden to maximise horizontal space
- Mobile styling improved for narrow screen
- More vibrant colours in the general stats table
- General stats table numbers now left aligned
- Settings now saved and loaded to named localstorage locations
  - Simplified interface - no longer global / single report saving
  - Removed static file config. Solves JS error, no-one was doing this
    since we have standalone reports anyway.
- Added support for Python 3.5
- Fixed bug with module specific CSS / JS includes in some templates
- Made the 'ignore files' config use unix style file pattern matching
- Fixed some bugs in the FastQ Screen module
- Fixed some bugs in the FastQC module
- Fixed occasional general stats table bug
- Table sorting on sample names now works after renaming
- Bismark module restructure
  - Each report type now handled independently (alignment / dedup / meth extraction)
  - M-Bias plot now shows R1 and R2
- FastQC GC content plot now has option for counts or percentages
  - Allows comparison between samples with very different read counts
- Bugfix for reports javascript
  - Caused by updated to remotely loaded HighCharts export script
  - Export script now bundled with multiqc, so does not depend on internet connection
  - Other JS errors fixed in this work
- Bugfix for older FastQC reports - handle old style sequence dup data
- Bugfix for varying Tophat alignment report formats
- Bugfix for Qualimap RNA Seq reports with paired end data

---

## [MultiQC v0.3.1](https://github.com/ewels/MultiQC/releases/tag/v0.3.1) - 2015-11-04

- Hotfix patch to fix broken FastQC module (wasn't finding `.zip` files properly)
- General Stats table colours now flat. Should improve browser speed.
- Empty rows now hidden if appear due to column removal in general stats
- FastQC Kmer plot removed until we have something better to show.

---

## [MultiQC v0.3](https://github.com/ewels/MultiQC/releases/tag/v0.3) - 2015-11-04

- Lots of lovely new documentation!
- Child templates - easily customise specific parts of the default report template
- Plugin hooks - allow other tools to execute custom code during MultiQC execution
- New Preseq module
- New design for general statistics table (snazzy new background bars)
- Further development of toolbox
  - New button to clear all filters
  - Warnings when samples are hidden, plus empty plots and table cols are hidden
  - Active toolbar tab buttons are highlighted
- Lots of refactoring by @moonso to please the Pythonic gods
  - Switched to click instead of argparse to handle command line arguments
  - Code generally conforms to best practices better now.
- Now able to supply multiple directories to search for reports
- Logging output improved (now controlled by `-q` and `-v` for quiet and verbose)
- More HTML output dealt with by the base module, less left to the modules
  - Module introduction text
  - General statistics table now much easier to add to (new helper functions)
- Images, CSS and Javascript now included in HTML, meaning that there is a single
  report file to make sharing easier
- More accessible scrolling in the report - styled scrollbars and 'to top' button.
- Modules and templates now use setuptools entry points, facilitating plugins
  by other packages. Allows niche extensions whilst keeping the core codebase clean.
- The general stats table now has a sticky header row when scrolling, thanks to
  some new javascript wizardry...
- General stats columns can have a _shared key_ which allows common colour schemes
  and data ranges. For instance, all columns describing a read count will now share
  their scale across modules.
- General stats columns can be hidden and reordered with a new modal window.
- Plotting code refactored, reports with many samples (>50 by default) don't
  automatically render to avoid freezing the browser.
- Plots with highlighted and renamed samples now honour this when exporting to
  different file types.

---

## [MultiQC v0.2](https://github.com/ewels/MultiQC/releases/tag/v0.2) - 2015-09-18

- Code restructuring for nearly all modules. Common base module
  functions now handle many more functions (plots, config, file import)
  - See the [contributing notes](https://github.com/ewels/MultiQC/blob/master/CONTRIBUTING.md)
    for instructions on how to use these new helpers to make your own module
- New report toolbox - sample highlighting, renaming, hiding
  - Config is autosaved by default, can also export to a file for sharing
  - Interactive tour to help users find their way around
- New Tophat, Bowtie 2 and QualiMap modules
  - Thanks to @guillermo-carrasco for the QualiMap module
- Bowtie module now works
- New command line parameter `-d` prefixes sample names with the directory that
  they were found in. Allows duplicate filenames without being overwritten.
- Introduction walkthrough helps show what can be done in the report
- Now compatible with both Python 2 and Python 3
- Software version number now printed on command line properly, and in reports.
- Bugfix: FastQC doesn't break when only one report found
- Bugfix: FastQC seq content heatmap highlighting
- Many, many small bugfixes

---

## [MultiQC v0.1](https://github.com/ewels/MultiQC/releases/tag/v0.1) - 2015-09-01

- The first public release of MultiQC, after a month of development. Basic
  structure in place and modules for FastQC, FastQ Screen, Cutadapt, Bismark,
  STAR, Bowtie, Subread featureCounts and Picard MarkDuplicates. Approaching
  stability, though still under fairly heavy development.<|MERGE_RESOLUTION|>--- conflicted
+++ resolved
@@ -49,29 +49,6 @@
 
 #### Module updates
 
-<<<<<<< HEAD
-* **DRAGEN**
-    * Fix issue where missing out fields could crash the module ([#1223](https://github.com/ewels/MultiQC/issues/1223))
-* **featureCounts**
-    * Add support for output from [Rsubread](https://bioconductor.org/packages/release/bioc/html/Rsubread.html) ([#1022](https://github.com/ewels/MultiQC/issues/1022))
-* **Kaiju**
-    * Fixed bug affecting inputs with taxa levels other than Phylum ([#1217](https://github.com/ewels/MultiQC/issues/1217))
-* **MALT**
-    * Fix y-axis labelling in bargraphs
-* **mosdepth**
-    * Enable prepending of directory to sample names
-* **Picard**
-    * Fix `HsMetrics` bait percentage columns ([#1212](https://github.com/ewels/MultiQC/issues/1212))
-* **PycoQC**
-    * Log10 x-axis for _Read Length_ plot ([#1214](https://github.com/ewels/MultiQC/issues/1214))
-* **fgbio**
-    * Fix `ErrorRateByReadPosition` to calculate `ymax` not just on the overall `error_rate`, but also specific base errors (ex. `a_to_c_error_rate`, `a_to_g_error_rate`, ...).  ([#1215](https://github.com/ewels/MultiQC/pull/1251))
-    * Fix `ErrorRateByReadPosition` plotted line names to no longer concatenate multiple read identifiers and no longer have off-by-one read numbering (ex. `Sample1_R2_R3` -> `Sample1_R2`) ([#[1304](https://github.com/ewels/MultiQC/pull/1304))
-* **GATK**
-  * Add support for the creation of a "Reported vs Empirical Quality" graph to the Base Recalibration module.
-* **Fastp**
-  * Description for duplication rate was changed
-=======
 - **DRAGEN**
   - Fix issue where missing out fields could crash the module ([#1223](https://github.com/ewels/MultiQC/issues/1223))
   - Added support for whole-exome / targetted data ([#1290](https://github.com/ewels/MultiQC/issues/1290))
@@ -80,6 +57,8 @@
 - **fgbio**
   - Fix `ErrorRateByReadPosition` to calculate `ymax` not just on the overall `error_rate`, but also specific base errors (ex. `a_to_c_error_rate`, `a_to_g_error_rate`, ...). ([#1215](https://github.com/ewels/MultiQC/pull/1251))
   - Fix `ErrorRateByReadPosition` plotted line names to no longer concatenate multiple read identifiers and no longer have off-by-one read numbering (ex. `Sample1_R2_R3` -> `Sample1_R2`) ([#[1304](https://github.com/ewels/MultiQC/pull/1304))
+- **Fastp**
+  - Fixed description for duplication rate (pre-filtering, not post) ([#[1313](https://github.com/ewels/MultiQC/pull/1313))
 - **GATK**
   - Add support for the creation of a "Reported vs Empirical Quality" graph to the Base Recalibration module.
 - **hap.py**
@@ -103,7 +82,6 @@
   - Fix issue properly parsing multiple samples within a single Rockhopper summary file
 - **Salmon**
   - Only try to generate a plot for fragment length if the data was found.
->>>>>>> f0bdbd0a
 
 #### New Custom Content features
 
