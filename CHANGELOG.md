# MultiQC Version History

## MultiQC v1.11dev

### MultiQC updates

- New interactive slider controls for controlling heatmap colour scales ([#1427](https://github.com/ewels/MultiQC/issues/1427))
- Make the module crash tracebacks much prettier using `rich`
- Refine the cli log output a little (nicely formatted header line + drop the `[INFO]`)
- Added docs describing tools for downstream analysis of MultiQC outputs.
- Added CI tests for Python 3.9, pinned `networkx` package to `>=2.5.1` ([#1413](https://github.com/ewels/MultiQC/issues/1413))
- Added patterns to `config.fn_ignore_paths` to avoid error with parsing installation dir / singularity cache ([#1416](https://github.com/ewels/MultiQC/issues/1416))
- Print a log message when flat-image plots are used due to sample size surpassing `plots_flat_numseries` config ([#1254](https://github.com/ewels/MultiQC/issues/1254))
- Fix the `mqc_colours` util function to lighten colours even when passing categorical or single-length lists.

#### New Modules

- [**Bustools**](https://bustools.github.io/)
  - Tools for working with BUS files
- [**Pangolin**](https://github.com/cov-lineages/pangolin)
  - Added MultiQC support for Pangolin, the tool that determines SARS-CoV-2 lineages
<<<<<<< HEAD
- [**Snippy**](https://github.com/tseemann/snippy)
  - Rapid haploid variant calling and core genome alignment.
=======
- [**VEP**](https://www.ensembl.org/info/docs/tools/vep/index.html)
  - Added MultiQC module to add summary statistics of Ensembl VEP annotations.
>>>>>>> a680fe9d

#### Module updates

- **bcl2fastq**
  - Added sample name cleaning so that prepending directories with the `-d` flag works properly.
- **fastp**
  - Handle a `ZeroDivisionError` if there are zero reads ([#1444](https://github.com/ewels/MultiQC/issues/1444))
- **Flexbar**
  - Fixed bug where reports with 0 reads would crash MultiQC ([#1407](https://github.com/ewels/MultiQC/issues/1407))
- **Kraken**
  - Handle a `ZeroDivisionError` if there are zero reads ([#1440](https://github.com/ewels/MultiQC/issues/1440))
  - Updated search patterns to handle edge case ([#1428](https://github.com/ewels/MultiQC/issues/1428))
- **Mosdepth**
  - Show barplot instead of line graph for coverage-per-contig plot if there is only one contig.
- **Picard**
  - `RnaSeqMetrics` - fix assignment barplot labels to say bases instead of reads ([#1408](https://github.com/ewels/MultiQC/issues/1408))
  - `CrosscheckFingerprints` - fix bug where LOD threshold was not detected when invoked with "new" picard cli style. fixed formatting bug ([#1414](https://github.com/ewels/MultiQC/issues/1414))
- **qc3C**
  - Updated module to not fail on older field names.
- **QUAST**
  - Fixed typo causing wrong number of contigs being displayed ([#1442](https://github.com/ewels/MultiQC/issues/1442))
- **VEP**
  - Handle error from missing variants in VEP stats file. ([#1446](https://github.com/ewels/MultiQC/issues/1446))

## [MultiQC v1.10.1](https://github.com/ewels/MultiQC/releases/tag/v1.10.1) - 2021-04-01

### MultiQC updates

- Dropped the `Skipping search pattern` log message from a warning to debug
- Moved directory prepending with `-d` back to before sample name cleaning (as it was before v1.7) ([#1264](https://github.com/ewels/MultiQC/issues/1264))
- If linegraph plot data goes above `ymax`, only _discard_ the data if the line doesn't come back again ([#1257](https://github.com/ewels/MultiQC/issues/1257))
- Allow scientific notation numbers in colour scheme generation
  - Fixed bug with very small minimum numbers that only revelead itself after a bugfix done in the v1.10 release
- Allow `top_modules` to be specified as empty dicts ([#1274](https://github.com/ewels/MultiQC/issues/1274))
- Require at least `rich` version `9.4.0` to avoid `SpinnerColumn` `AttributeError` ([#1393](https://github.com/ewels/MultiQC/issues/1393))
- Properly ignore `.snakemake` folders as intended ([#1395](https://github.com/ewels/MultiQC/issues/1395))

#### Module updates

- **bcftools**
  - Fixed bug where `QUAL` value `.` would crash MultiQC ([#1400](https://github.com/ewels/MultiQC/issues/1400))
- **bowtie2**
  - Fix bug where HiSAT2 paired-end bar plots were missing unaligned reads ([#1230](https://github.com/ewels/MultiQC/issues/1230))
- **Deeptools**
  - Handle `plotProfile` data where no upstream / downstream regions have been calculated around genes ([#1317](https://github.com/ewels/MultiQC/issues/1317))
  - Fix `IndexError` caused by mysterious `-1` in code.. ([#1275](https://github.com/ewels/MultiQC/issues/1275))
- **FastQC**
  - Replace `NaN` with `0` in the _Per Base Sequence Content_ plot to avoid crashing the plot ([#1246](https://github.com/ewels/MultiQC/issues/1246))
- **Picard**
  - Fixed bug in `ValidateSamFile` module where additional whitespace at the end of the file would cause MultiQC to crash ([#1397](https://github.com/ewels/MultiQC/issues/1397))
- **Somalier**
  - Fixed bug where using sample name cleaning in a config would trigger a `KeyError` ([#1234](https://github.com/ewels/MultiQC/issues/1234))

## [MultiQC v1.10](https://github.com/ewels/MultiQC/releases/tag/v1.10) - 2021-03-08

### Update for developers: Code linting

This is a big change for MultiQC developers. I have added automated code formatting and code linting
(style checks) to MultiQC. This helps to keep the MultiQC code base consistent despite having many
contributors and helps me to review pull-requests without having to consider whitespace.

Specifically, MultiQC now uses three main tools:

- [Black](https://github.com/psf/black) - Python Code
- [Prettier](https://prettier.io/) - Everything else (almost)
- [markdownlint-cli](https://github.com/igorshubovych/markdownlint-cli) - Stricter markdown rules

**All developers must run these tools when submitting changes via Pull-Requests!**
Automated CI tests now run with GitHub actions to check that all files pass the above tests.
If any files do not, that test will fail giving a red :x: next to the pull request.

For further information, please see the [documentation](https://multiqc.info/docs/#coding-with-multiqc).

### MultiQC updates

#### New MultiQC Features

- `--sample-filters` now also accepts `show_re` and `hide_re` in addition to `show` and `hide`. The `_re` options use regex, while the "normal" options use globbing.
- MultiQC config files now work with `.yml` file extension as well as `.yaml`
  - `.yaml` will take preference if both found.
- Section comments can now also be added for _General Statistics_
  - `section_comments: { general_stats: "My comment" }`
- New table header config option `bgcols` allows background colours for table cells with categorical data.
- New table header config options `cond_formatting_rules` and `cond_formatting_colours`
  - Comparable functionality to user config options `table_cond_formatting_rules` and `table_cond_formatting_colours`,
    allowes module developers to format table cell values as labels.
- New CI test looks for git merge markers in files
- Beautiful new [progress bar](https://rich.readthedocs.io/en/stable/progress.html) from the amazing [willmcgugan/rich](https://github.com/willmcgugan/rich) package.
- Added a bunch of new default sample name trimming suffixes ([see `8ac5c7b`](https://github.com/ewels/MultiQC/commit/8ac5c7b6e4ea6003ca2c9b681953ab3f22c5dd66))
- Added `timeout-minutes: 10` to the CI test workflow to check that changes aren't negatively affecting run time too much.
- New table header option `bars_zero_centrepoint` to treat `0` as zero width bars and plot bar length based on absolute values

#### New Modules

- [**EigenStratDatabaseTools**](https://github.com/TCLamnidis/EigenStratDatabaseTools)
  - Added MultiQC module to report SNP coverages from `eigenstrat_snp_coverage.py` in the general stats table.
- [**HOPS**](https://www.github.com/rhubler/HOPS)
  - Post-alignment ancient DNA analysis tool for MALT
- [**JCVI**](https://github.com/tanghaibao/jcvi)
  - Computes statistics on genome annotation.
- [**ngsderive**](https://github.com/stjudecloud/ngsderive)
  - Forensic analysis tool useful in backwards computing information from next-generation sequencing data.
- [**OptiType**](https://github.com/FRED-2/OptiType)
  - Precision HLA typing from next-generation sequencing data
- [**PURPLE**](https://github.com/hartwigmedical/hmftools/tree/master/purity-ploidy-estimator)
  - A purity, ploidy and copy number estimator for whole genome tumor data
- [**Pychopper**](https://github.com/nanoporetech/pychopper)
  - Identify, orient and trim full length Nanopore cDNA reads
- [**qc3C**](https://github.com/cerebis/qc3C)
  - Reference-free QC of Hi-C sequencing data
- [**Sentieon**](https://www.sentieon.com/products/)
  - Submodules added to catch Picard-based QC metrics files

#### Module updates

- **DRAGEN**
  - Fix issue where missing out fields could crash the module ([#1223](https://github.com/ewels/MultiQC/issues/1223))
  - Added support for whole-exome / targetted data ([#1290](https://github.com/ewels/MultiQC/issues/1290))
- **featureCounts**
  - Add support for output from [Rsubread](https://bioconductor.org/packages/release/bioc/html/Rsubread.html) ([#1022](https://github.com/ewels/MultiQC/issues/1022))
- **fgbio**
  - Fix `ErrorRateByReadPosition` to calculate `ymax` not just on the overall `error_rate`, but also specific base errors (ex. `a_to_c_error_rate`, `a_to_g_error_rate`, ...). ([#1215](https://github.com/ewels/MultiQC/pull/1251))
  - Fix `ErrorRateByReadPosition` plotted line names to no longer concatenate multiple read identifiers and no longer have off-by-one read numbering (ex. `Sample1_R2_R3` -> `Sample1_R2`) ([#[1304](https://github.com/ewels/MultiQC/pull/1304))
- **Fastp**
  - Fixed description for duplication rate (pre-filtering, not post) ([#[1313](https://github.com/ewels/MultiQC/pull/1313))
- **GATK**
  - Add support for the creation of a "Reported vs Empirical Quality" graph to the Base Recalibration module.
- **hap.py**
  - Updated module to plot both SNP and INDEL stats ([#1241](https://github.com/ewels/MultiQC/issues/1241))
- **indexcov**
  - Fixed bug when making the PED file plots ([#1265](https://github.com/ewels/MultiQC/issues/1265))
- **interop**
  - Added the `% Occupied` metric to `Read Metrics per Lane` table which is reported for NovaSeq and iSeq platforms.
- **Kaiju**
  - Fixed bug affecting inputs with taxa levels other than Phylum ([#1217](https://github.com/ewels/MultiQC/issues/1217))
  - Rework barplot, add top 5 taxons ([#1219](https://github.com/ewels/MultiQC/issues/1219))
- **Kraken**
  - Fix `ZeroDivisionError` ([#1276](https://github.com/ewels/MultiQC/issues/1276))
  - Add distinct minimizer heatmap for KrakenUniq style duplication information ([#1333](https://github.com/ewels/MultiQC/pull/1380))
- **MALT**
  - Fix y-axis labelling in bargraphs
- **MACS2**
  - Add number of peaks to the _General Statistics_ table.
- **mosdepth**
  - Enable prepending of directory to sample names
  - Display contig names in _Coverage per contig_ plot tooltip
- **Picard**
  - Fix `HsMetrics` bait percentage columns ([#1212](https://github.com/ewels/MultiQC/issues/1212))
  - Fix `ConvertSequencingArtifactToOxoG` files not being found ([#1310](https://github.com/ewels/MultiQC/issues/1310))
  - Make `WgsMetrics` histogram smoothed if more than 1000 data points (avoids huge plots that crash the browser)
  - Multiple new config options for `WgsMetrics` to customise coverage histogram and speed up MultiQC with very high coverage files.
  - Add additional datasets to Picard Alignment Summary ([#1293](https://github.com/ewels/MultiQC/issues/1293))
  - Add support for `CrosscheckFingerprints` ([#1327](https://github.com/ewels/MultiQC/issues/1327))
- **PycoQC**
  - Log10 x-axis for _Read Length_ plot ([#1214](https://github.com/ewels/MultiQC/issues/1214))
- **Rockhopper**
  - Fix issue with parsing genome names in Rockhopper summary files ([#1333](https://github.com/ewels/MultiQC/issues/1333))
  - Fix issue properly parsing multiple samples within a single Rockhopper summary file
- **Salmon**
  - Only try to generate a plot for fragment length if the data was found.
- **verifyBamID**
  - Fix `CHIP` value detection ([#1316](https://github.com/ewels/MultiQC/pull/1316)).

#### New Custom Content features

- General Stats custom content now gives a log message
- If `id` is not set in `JSON` or `YAML` files, it defaults to the sample name instead of just `custom_content`
- Data from `JSON` or `YAML` now has `data` keys (sample names) run through the `clean_s_name()` function to apply sample name cleanup
- Fixed minor bug which caused custom content YAML files with a string `data` type to not be parsed

#### Bug Fixes

- Disable preservation of timestamps / modes when copying temp report files, to help issues with network shares ([#1333](https://github.com/ewels/MultiQC/issues/1333))
- Fixed MatPlotLib warning: `FixedFormatter should only be used together with FixedLocator`
- Fixed long-standing min/max bug with shared minimum values for table columns using `shared_key`
- Made table colour schemes work with negative numbers (don't strip `-` from values when making scheme)

## [MultiQC v1.9](https://github.com/ewels/MultiQC/releases/tag/v1.9) - 2020-05-30

#### Dropped official support for Python 2

Python 2 had its [official sunset date](https://www.python.org/doc/sunset-python-2/)
on January 1st 2020, meaning that it will no longer be developed by the Python community.
Part of the [python.org statement](https://www.python.org/doc/sunset-python-2/) reads:

> That means that we will not improve it anymore after that day,
> even if someone finds a security problem in it.
> You should upgrade to Python 3 as soon as you can.

[Very many Python packages no longer support Python 2](https://python3statement.org/)
and it whilst the MultiQC code is currently compatible with both Python 2 and Python 3,
it is increasingly difficult to maintain compatibility with the dependency packages it
uses, such as MatPlotLib, numpy and more.

As of MultiQC version 1.9, **Python 2 is no longer officially supported**.
Automatic CI tests will no longer run with Python 2 and Python 2 specific workarounds
are no longer guaranteed.

Whilst it may be possible to continue using MultiQC with Python 2 for a short time by
pinning dependencies, MultiQC compatibility for Python 2 will now slowly drift and start
to break. If you haven't already, **you need to switch to Python 3 now**.

#### New MultiQC Features

- Now using [GitHub Actions](https://github.com/features/actions) for all CI testing
  - Dropped Travis and AppVeyor, everything is now just on GitHub
  - Still testing on both Linux and Windows, with multiple versions of Python
  - CI tests should now run automatically for anyone who forks the MultiQC repository
- Linting with `--lint` now checks line graphs as well as bar graphs
- New `gathered` template with no tool name sections ([#1119](https://github.com/ewels/MultiQC/issues/1119))
- Added `--sample-filters` option to add _show_/_hide_ buttons at the top of the report ([#1125](https://github.com/ewels/MultiQC/issues/1125))
  - Buttons control the report toolbox Show/Hide tool, filtering your samples
  - Allows reports to be pre-configured based on a supplied list of sample names at report-generation time.
- Line graphs can now have `Log10` buttons (same functionality as bar graphs)
- Importing and running `multiqc` in a script is now a _little_ Better
  - `multiqc.run` now returns the `report` and `config` as well as the exit code. This means that you can explore the MultiQC run time a little in the Python environment.
  - Much more refactoring is needed to make MultiQC as useful in Python scripts as it could be. Watch this space.
- If a custom module `anchor` is set using `module_order`, it's now used a bit more:
  - Prefixed to module _section_ IDs
  - Appended to files saved in `multiqc_data`
  - Should help to prevent duplicates requiring `-1` suffixes when running a module multiple times
- New heatmap plot config options `xcats_samples` and `ycats_samples`
  - If set to `False`, the report toolbox options (_highlight_, _rename_, _show/hide_) do not affect that axis.
  - Means that the _Show only matching samples_ report toolbox option works on FastQC Status Checks, for example ([#1172](https://github.com/ewels/MultiQC/issues/1172))
- Report header time and analysis paths can now be hidden
  - New config options `show_analysis_paths` and `show_analysis_time` ([#1113](https://github.com/ewels/MultiQC/issues/1113))
- New search pattern key `skip: true` to skip specific searches when modules look for a lot of different files (eg. Picard).
- New `--profile-runtime` command line option (`config.profile_runtime`) to give analysis of how long the report takes to be generated
  - Plots of the file search results and durations are added to the end of the MultiQC report as a special module called _Run Time_
  - A summary of the time taken for the major stages of MultiQC execution are printed to the command line log.
- New table config option `only_defined_headers`
  - Defaults to `true`, set to `false` to also show any data columns that are not defined as headers
  - Useful as allows table-wide defaults to be set with column-specific overrides
- New `module` key allowed for `config.extra_fn_clean_exts` and `config.fn_clean_exts`
  - Means you can limit the action of a sample name cleaning pattern to specific MultiQC modules ([#905](https://github.com/ewels/MultiQC/issues/905))

#### New Custom Content features

- Improve support for HTML files - now just end your HTML filename with `_mqc.html`
  - Native handling of HTML snippets as files, no MultiQC config or YAML file required.
  - Also with embedded custom content configuration at the start of the file as a HTML comment.
- Add ability to group custom-content files into report sections
  - Use the new `parent_id`, `parent_name` and `parent_description` config keys to group content together like a regular module ([#1008](https://github.com/ewels/MultiQC/issues/1008))
- Custom Content files can now be configured using `custom_data`, without giving search patterns or data
  - Allows you to set descriptions and nicer titles for images and other 'blunt' data types in reports ([#1026](https://github.com/ewels/MultiQC/issues/1026))
  - Allows configuration of custom content separately from files themselves (`tsv`, `csv`, `txt` formats) ([#1205](https://github.com/ewels/MultiQC/issues/1205))

#### New Modules

- [**DRAGEN**](https://www.illumina.com/products/by-type/informatics-products/dragen-bio-it-platform.html)
  - Illumina Bio-IT Platform that uses FPGA for secondary NGS analysis
- [**iVar**](https://github.com/andersen-lab/ivar)
  - Added support for iVar: a computational package that contains functions broadly useful for viral amplicon-based sequencing.
- [**Kaiju**](http://kaiju.binf.ku.dk/)
  - Fast and sensitive taxonomic classification for metagenomics
- [**Kraken**](https://ccb.jhu.edu/software/kraken2/)
  - K-mer matching tool for taxonomic classification. Module plots bargraph of counts for top-5 hits across each taxa rank. General stats summary.
- [**MALT**](https://uni-tuebingen.de/fakultaeten/mathematisch-naturwissenschaftliche-fakultaet/fachbereiche/informatik/lehrstuehle/algorithms-in-bioinformatics/software/malt/)
  - Megan Alignment Tool: Metagenomics alignment tool.
- [**miRTop**](https://github.com/miRTop/mirtop)
  - Command line tool to annotate miRNAs with a standard mirna/isomir naming (mirGFF3)
  - Module started by [@oneillkza](https://github.com/oneillkza/) and completed by [@FlorianThibord](https://github.com/FlorianThibord/)
- [**MultiVCFAnalyzer**](https://github.com/alexherbig/multivcfanalyzer)
  - Combining multiple VCF files into one coherent report and format for downstream analysis.
- **Picard** - new submodules for `QualityByCycleMetrics`, `QualityScoreDistributionMetrics` & `QualityYieldMetrics`
  - See [#1116](https://github.com/ewels/MultiQC/issues/1114)
- [**Rockhopper**](https://cs.wellesley.edu/~btjaden/Rockhopper/)
  - RNA-seq tool for bacteria, includes bar plot showing where features map.
- [**Sickle**](https://github.com/najoshi/sickle)
  - A windowed adaptive trimming tool for FASTQ files using quality
- [**Somalier**](https://github.com/brentp/somalier)
  - Relatedness checking and QC for BAM/CRAM/VCF for cancer, DNA, BS-Seq, exome, etc.
- [**VarScan2**](https://github.com/dkoboldt/varscan)
  - Variant calling and somatic mutation/CNV detection for next-generation sequencing data

#### Module updates

- **BISCUIT**
  - Major rewrite to work with new BISCUIT QC script (BISCUIT `v0.3.16+`)
    - This change breaks backwards-compatability with previous BISCUIT versions. If you are unable to upgrade BISCUIT, please use MultiQC v1.8.
  - Fixed error when missing data in log files ([#1101](https://github.com/ewels/MultiQC/issues/1101))
- **bcl2fastq**
  - Samples with multiple library preps (i.e barcodes) will now be handled correctly ([#1094](https://github.com/ewels/MultiQC/issues/1094))
- **BUSCO**
  - Updated log search pattern to match new format in v4 with auto-lineage detection option ([#1163](https://github.com/ewels/MultiQC/issues/1163))
- **Cutadapt**
  - New bar plot showing the proportion of reads filtered out for different criteria (eg. _too short_, _too many Ns_) ([#1198](https://github.com/ewels/MultiQC/issues/1198))
- **DamageProfiler**
  - Removes redundant typo in init name. This makes referring to the module's column consistent with other modules when customising general stats table.
- **DeDup**
  - Updates plots to make compatible with 0.12.6
  - Fixes reporting errors - barplot total represents _mapped_ reads, not total reads in BAM file
  - New: Adds 'Post-DeDup Mapped Reads' column to general stats table.
- **FastQC**
  - Fixed tooltip text in _Sequence Duplication Levels_ plot ([#1092](https://github.com/ewels/MultiQC/issues/1092))
  - Handle edge-case where a FastQC report was for an empty file with 0 reads ([#1129](https://github.com/ewels/MultiQC/issues/1129))
- **FastQ Screen**
  - Don't skip plotting `% No Hits` even if it's `0%` ([#1126](https://github.com/ewels/MultiQC/issues/1126))
  - Refactor parsing code. Avoids error with `-0.00 %Unmapped` ([#1126](https://github.com/ewels/MultiQC/issues/1126))
  - New plot for _Bisulfite Reads_, if data is present
  - Categories in main plot are now sorted by the total read count and hidden if 0 across all samples
- **fgbio**
  - New: Plot error rate by read position from `ErrorRateByReadPosition`
  - GroupReadsByUmi plot can now be toggled to show relative percents ([#1147](https://github.com/ewels/MultiQC/pull/1147))
- **FLASh**
  - Logs not reporting innie and outine uncombined pairs now plot combined pairs instead ([#1173](https://github.com/ewels/MultiQC/issues/1173))
- **GATK**
  - Made parsing for VariantEval more tolerant, so that it will work with output from the tool when run in different modes ([#1158](https://github.com/ewels/MultiQC/issues/1158))
- **MTNucRatioCalculator**
  - Fixed misleading value suffix in general stats table
- **Picard MarkDuplicates**
  - **Major change** - previously, if multiple libraries (read-groups) were found then only the first would be used and all others ignored. Now, values from all libraries are merged and `PERCENT_DUPLICATION` and `ESTIMATED_LIBRARY_SIZE` are recalculated. Libraries can be kept as separate samples with a new MultiQC configuration option - `picard_config: markdups_merge_multiple_libraries: False`
  - **Major change** - Updated `MarkDuplicates` bar plot to double the read-pair counts, so that the numbers stack correctly. ([#1142](https://github.com/ewels/MultiQC/issues/1142))
- **Picard HsMetrics**
  - Updated large table to use columns specified in the MultiQC config. See [docs](https://multiqc.info/docs/#hsmetrics). ([#831](https://github.com/ewels/MultiQC/issues/831))
- **Picard WgsMetrics**
  - Updated parsing code to recognise new java class string ([#1114](https://github.com/ewels/MultiQC/issues/1114))
- **QualiMap**
  - Fixed QualiMap mean coverage calculation [#1082](https://github.com/ewels/MultiQC/issues/1082), [#1077](https://github.com/ewels/MultiQC/issues/1082)
- **RSeqC**
  - Support added for output from `geneBodyCoverage2.py` script ([#844](https://github.com/ewels/MultiQC/issues/844))
  - Single sample view in the _"Junction saturation"_ plot now works with the toolbox properly _(rename, hide, highlight)_ ([#1133](https://github.com/ewels/MultiQC/issues/1133))
- **RNASeQC2**
  - Updated to handle the parsing metric files from the [newer rewrite of RNA-SeqQC](https://github.com/broadinstitute/rnaseqc).
- **Samblaster**
  - Improved parsing to handle variable whitespace ([#1176](https://github.com/ewels/MultiQC/issues/1176))
- **Samtools**
  - Removes hardcoding of general stats column names. This allows column names to indicate when a module has been run twice ([https://github.com/ewels/MultiQC/issues/1076](https://github.com/ewels/MultiQC/issues/1076)).
  - Added an observed over expected read count plot for `idxstats` ([#1118](https://github.com/ewels/MultiQC/issues/1118))
  - Added additional (by default hidden) column for `flagstat` that displays number total number of reads in a bam
- **sortmerna**
  - Fix the bug for the latest sortmerna version 4.2.0 ([#1121](https://github.com/ewels/MultiQC/issues/1121))
- **sexdeterrmine**
  - Added a scatter plot of relative X- vs Y-coverage to the generated report.
- **VerifyBAMID**
  - Allow files with column header `FREEMIX(alpha)` ([#1112](https://github.com/ewels/MultiQC/issues/1112))

#### Bug Fixes

- Added a new test to check that modules work correctly with `--ignore-samples`. A lot of them didn't:
  - `Mosdepth`, `conpair`, `Qualimap BamQC`, `RNA-SeQC`, `GATK BaseRecalibrator`, `SNPsplit`, `SeqyClean`, `Jellyfish`, `hap.py`, `HOMER`, `BBMap`, `DeepTools`, `HiCExplorer`, `pycoQC`, `interop`
  - These modules have now all been fixed and `--ignore-samples` should work as you expect for whatever data you have.
- Removed use of `shutil.copy` to avoid problems with working on multiple filesystems ([#1130](https://github.com/ewels/MultiQC/issues/1130))
- Made folder naming behaviour of `multiqc_plots` consistent with `multiqc_data`
  - Incremental numeric suffixes now added if folder already exists
  - Plots folder properly renamed if using `-n`/`--filename`
- Heatmap plotting function is now compatible with MultiQC toolbox `hide` and `highlight` ([#1136](https://github.com/ewels/MultiQC/issues/1136))
- Plot config `logswitch_active` now works as advertised
- When running MultiQC modules several times, multiple data files are now created instead of overwriting one another ([#1175](https://github.com/ewels/MultiQC/issues/1175))
- Fixed minor bug where tables could report negative numbers of columns in their header text
- Fixed bug where numeric custom content sample names could trigger a `TypeError` ([#1091](https://github.com/ewels/MultiQC/issues/1091))
- Fixed custom content bug HTML data in a config file would trigger a `ValueError` ([#1071](https://github.com/ewels/MultiQC/issues/1071))
- Replaced deprecated 'warn()' with 'warning()' of the logging module
- Custom content now supports `section_extra` config key to add custom HTML after description.
- Barplots with `ymax` set now ignore this when you click the _Percentages_ tab.

## [MultiQC v1.8](https://github.com/ewels/MultiQC/releases/tag/v1.8) - 2019-11-20

#### New Modules

- [**fgbio**](http://fulcrumgenomics.github.io/fgbio/)
  - Process family size count hist data from `GroupReadsByUmi`
- [**biobambam2**](https://github.com/gt1/biobambam2)
  - Added submodule for `bamsormadup` tool
  - Totally cheating - it uses Picard MarkDuplicates but with a custom search pattern and naming
- [**SeqyClean**](https://github.com/ibest/seqyclean)
  - Adds analysis for seqyclean files
- [**mtnucratio**](https://github.com/apeltzer/MTNucRatioCalculator)
  - Added little helper tool to compute mt to nuclear ratios for NGS data.
- [**mosdepth**](https://github.com/brentp/mosdepth)
  - fast BAM/CRAM depth calculation for WGS, exome, or targeted sequencing
- [**SexDetErrmine**](https://github.com/TCLamnidis/Sex.DetERRmine)
  - Relative coverage and error rate of X and Y chromosomes
- [**SNPsplit**](https://github.com/FelixKrueger/SNPsplit)
  - Allele-specific alignment sorting

#### Module updates

- **bcl2fastq**
  - Added handling of demultiplexing of more than 2 reads
  - Allow bcl2fastq to parse undetermined barcode information in situations when lane indexes do not start at 1
- **BBMap**
  - Support for scafstats output marked as not yet implemented in docs
- **DeDup**
  - Added handling clusterfactor and JSON logfiles
- **damageprofiler**
  - Added writing metrics to data output file.
- **DeepTools**
  - Fixed Python3 bug with int() conversion ([#1057](https://github.com/ewels/MultiQC/issues/1057))
  - Handle varied TES boundary labels in plotProfile ([#1011](https://github.com/ewels/MultiQC/issues/1011))
  - Fixed bug that prevented running on only plotProfile files when no other deepTools files found.
- **fastp**
  - Fix faulty column handling for the _after filtering_ Q30 rate ([#936](https://github.com/ewels/MultiQC/issues/936))
- **FastQC**
  - When including a FastQC section multiple times in one report, the Per Base Sequence Content heatmaps now behave as you would expect.
  - Added heatmap showing FastQC status checks for every section report across all samples
  - Made sequence content individual plots work after samples have been renamed ([#777](https://github.com/ewels/MultiQC/issues/777))
  - Highlighting samples from status - respect chosen highlight colour in the toolbox ([#742](https://github.com/ewels/MultiQC/issues/742))
- **FastQ Screen**
  - When including a FastQ Screen section multiple times in one report, the plots now behave as you would expect.
  - Fixed MultiQC linting errors
- **fgbio**
  - Support the new output format of `ErrorRateByReadPosition` first introduced in version `1.3.0`, as well as the old output format.
- **GATK**
  - Refactored BaseRecalibrator code to be more consistent with MultiQC Python style
  - Handle zero count errors in BaseRecalibrator
- **HiC Explorer**
  - Fixed bug where module tries to parse `QC_table.txt`, a new log file in hicexplorer v2.2.
  - Updated the format of the report to fits the changes which have been applied to the QC report of hicexplorer v3.3
  - Updated code to save parsed results to `multiqc_data`
- **HTSeq**
  - Fixed bug where module would crash if a sample had zero reads ([#1006](https://github.com/ewels/MultiQC/issues/1006))
- **LongRanger**
  - Added support for the LongRanger Align pipeline.
- **miRTrace**
  - Fixed bug where a sample in some plots was missed. ([#932](https://github.com/ewels/MultiQC/issues/932))
- **Peddy**
  - Fixed bug where sample name cleaning could lead to error. ([#1024](https://github.com/ewels/MultiQC/issues/1024))
  - All plots (including _Het Check_ and _Sex Check_) now hidden if no data
- **Picard**
  - Modified `OxoGMetrics` so that it will find files created with GATK `CollectMultipleMetrics` and `ConvertSequencingArtifactToOxoG`.
- **QoRTs**
  - Fixed bug where `--dirs` broke certain input files. ([#821](https://github.com/ewels/MultiQC/issues/821))
- **Qualimap**
  - Added in mean coverage computation for general statistics report
  - Creates now tables of collected data in `multiqc_data`
- **RNA-SeQC**
  - Updated broken URL link
- **RSeQC**
  - Fixed bug where Junction Saturation plot when clicking a single sample was mislabelling the lines.
  - When including a RSeQC section multiple times in one report, clicking Junction Saturation plot now behaves as you would expect.
  - Fixed bug where exported data in `multiqc_rseqc_read_distribution.txt` files had incorrect values for `_kb` fields ([#1017](https://github.com/ewels/MultiQC/issues/1017))
- **Samtools**
  - Utilize in-built `read_count_multiplier` functionality to plot `flagstat` results more nicely
- **SnpEff**
  - Increased the default summary csv file-size limit from 1MB to 5MB.
- **Stacks**
  - Fixed bug where multi-population sum stats are parsed correctly ([#906](https://github.com/ewels/MultiQC/issues/906))
- **TopHat**
  - Fixed bug where TopHat would try to run with files from Bowtie2 or HiSAT2 and crash
- **VCFTools**
  - Fixed a bug where `tstv_by_qual.py` produced invalid json from infinity-values.
- **snpEff**
  - Added plot of effects

#### New MultiQC Features

- Added some installation docs for windows
- Added some docs about using MultiQC in bioinformatics pipelines
- Rewrote Docker image
  - New base image `czentye/matplotlib-minimal` reduces image size from ~200MB to ~80MB
  - Proper installation method ensures latest version of the code
  - New entrypoint allows easier command-line usage
- Support opening MultiQC on websites with CSP `script-src 'self'` with some sha256 exceptions
  - Plot data is no longer intertwined with javascript code so hashes stay the same
- Made `config.report_section_order` work for module sub-sections as well as just modules.
- New config options `exclude_modules` and `run_modules` to complement `-e` and `-m` cli flags.
- Command line output is now coloured by default :rainbow: (use `--no-ansi` to turn this off)
- Better launch comparability due to code refactoring by [@KerstenBreuer](https://github.com/KerstenBreuer) and [@ewels](https://github.com/ewels)
  - Windows support for base `multiqc` command
  - Support for running as a python module: `python -m multiqc .`
  - Support for running within a script: `import multiqc` and `multiqc.run('/path/to/files')`
- Config option `custom_plot_config` now works for bargraph category configs as well ([#1044](https://github.com/ewels/MultiQC/issues/1044))
- Config `table_columns_visible` can now be given a module namespace and it will hide all columns from that module ([#541](https://github.com/ewels/MultiQC/issues/541))

#### Bug Fixes

- MultiQC now ignores all `.md5` files
- Use `SafeLoader` for PyYaml load calls, avoiding recent warning messages.
- Hide `multiqc_config_example.yaml` in the `test` directory to stop people from using it without modification.
- Fixed matplotlib background colour issue (@epakarin - [#886](https://github.com/ewels/MultiQC/issues))
- Table rows that are empty due to hidden columns are now properly hidden on page load ([#835](https://github.com/ewels/MultiQC/issues/835))
- Sample name cleaning: All sample names are now truncated to their basename, without a path.
  - This includes for `regex` and `replace` (before was only the default `truncate`).
  - Only affects modules that take sample names from file contents, such as cutadapt.
  - See [#897](https://github.com/ewels/MultiQC/issues/897) for discussion.

## [MultiQC v1.7](https://github.com/ewels/MultiQC/releases/tag/v1.7) - 2018-12-21

#### New Modules

- [**BISCUIT**](https://github.com/zwdzwd/biscuit)
  - BISuilfite-seq CUI Toolkit
  - Module written by [@zwdzwd](https://github.com/zwdzwd/)
- [**DamageProfiler**](https://github.com/Integrative-Transcriptomics/DamageProfiler)
  - A tool to determine ancient DNA misincorporation rates.
  - Module written by [@apeltzer](https://github.com/apeltzer/)
- [**FLASh**](https://ccb.jhu.edu/software/FLASH/)
  - FLASH (Fast Length Adjustment of SHort reads)
  - Module written by [@pooranis](https://github.com/pooranis/)
- [**MinIONQC**](https://github.com/roblanf/minion_qc)
  - QC of reads from ONT long-read sequencing
  - Module written by [@ManavalanG](https://github.com/ManavalanG)
- [**phantompeakqualtools**](https://www.encodeproject.org/software/phantompeakqualtools)
  - A tool for informative enrichment and quality measures for ChIP-seq/DNase-seq/FAIRE-seq/MNase-seq data.
  - Module written by [@chuan-wang](https://github.com/chuan-wang/)
- [**Stacks**](http://catchenlab.life.illinois.edu/stacks/)
  - A software for analyzing restriction enzyme-based data (e.g. RAD-seq). Support for Stacks >= 2.1 only.
  - Module written by [@remiolsen](https://github.com/remiolsen/)

#### Module updates

- **AdapterRemoval**
  - Handle error when zero bases are trimmed. See [#838](https://github.com/ewels/MultiQC/issues/838).
- **Bcl2fastq**
  - New plot showing the top twenty of undetermined barcodes by lane.
  - Informations for R1/R2 are now separated in the General Statistics table.
  - SampleID is concatenate with SampleName because in Chromium experiments several sample have the same SampleName.
- **deepTools**
  - New PCA plots from the `plotPCA` function (written by [@chuan-wang](https://github.com/chuan-wang/))
  - New fragment size distribution plots from `bamPEFragmentSize --outRawFragmentLengths` (written by [@chuan-wang](https://github.com/chuan-wang/))
  - New correlation heatmaps from the `plotCorrelation` function (written by [@chuan-wang](https://github.com/chuan-wang/))
  - New sequence distribution profiles around genes, from the `plotProfile` function (written by [@chuan-wang](https://github.com/chuan-wang/))
  - Reordered sections
- **Fastp**
  - Fixed bug in parsing of empty histogram data. See [#845](https://github.com/ewels/MultiQC/issues/845).
- **FastQC**
  - Refactored _Per Base Sequence Content_ plots to show original underlying data, instead of calculating it from the page contents. Now shows original FastQC base-ranges and fixes 100% GC bug in final few pixels. See [#812](https://github.com/ewels/MultiQC/issues/812).
  - When including a FastQC section multiple times in one report, the summary progress bars now behave as you would expect.
- **FastQ Screen**
  - Don't hide genomes in the simple plot, even if they have zero unique hits. See [#829](https://github.com/ewels/MultiQC/issues/829).
- **InterOp**
  - Fixed bug where read counts and base pair yields were not displaying in tables correctly.
  - Number formatting for these fields can now be customised in the same way as with other modules, as described [in the docs](http://multiqc.info/docs/#number-base-multiplier)
- **Picard**
  - InsertSizeMetrics: You can now configure to what degree the insert size plot should be smoothed.
  - CollectRnaSeqMetrics: Add warning about missing rRNA annotation.
  - CollectRnaSeqMetrics: Add chart for counts/percentage of reads mapped to the correct strand.
  - Now parses VariantCallingMetrics reports. (Similar to GATK module's VariantEval.)
- **phantompeakqualtools**
  - Properly clean sample names
- **Trimmomatic**
  - Updated Trimmomatic module documentation to be more helpful
  - New option to use filenames instead of relying on the command line used. See [#864](https://github.com/ewels/MultiQC/issues/864).

#### New MultiQC Features

- Embed your custom images with a new Custom Content feature! Just add `_mqc` to the end of the filename for `.png`, `.jpg` or `.jpeg` files.
- Documentation for Custom Content reordered to make it a little more sane
- You can now add or override any config parameter for any MultiQC plot! See [the documentation](http://multiqc.info/docs/#customising-plots) for more info.
- Allow `table_columns_placement` config to work with table IDs as well as column namespaces. See [#841](https://github.com/ewels/MultiQC/issues/841).
- Improved visual spacing between grouped bar plots

#### Bug Fixes

- Custom content no longer clobbers `col1_header` table configs
- The option `--file-list` that refers to a text file with file paths to analyse will no longer ignore directory paths
- [Sample name directory prefixes](https://multiqc.info/docs/#sample-names-prefixed-with-directories) are now added _after_ cleanup.
- If a module is run multiple times in one report, it's CSS and JS files will only be included once (`default` template)

## [MultiQC v1.6](https://github.com/ewels/MultiQC/releases/tag/v1.6) - 2018-08-04

Some of these updates are thanks to the efforts of people who attended the [NASPM](https://twitter.com/NordicGenomics) 2018 MultiQC hackathon session. Thanks to everyone who attended!

#### New Modules

- [**fastp**](https://github.com/OpenGene/fastp)
  - An ultra-fast all-in-one FASTQ preprocessor (QC, adapters, trimming, filtering, splitting...)
  - Module started by [@florianduclot](https://github.com/florianduclot/) and completed by [@ewels](https://github.com/ewels/)
- [**hap.py**](https://github.com/Illumina/hap.py)
  - Hap.py is a set of programs based on htslib to benchmark variant calls against gold standard truth datasets
  - Module written by [@tsnowlan](https://github.com/tsnowlan/)
- [**Long Ranger**](https://support.10xgenomics.com/genome-exome/software/pipelines/latest/what-is-long-ranger)
  - Works with data from the 10X Genomics Chromium. Performs sample demultiplexing, barcode processing, alignment, quality control, variant calling, phasing, and structural variant calling.
  - Module written by [@remiolsen](https://github.com/remiolsen/)
- [**miRTrace**](https://github.com/friedlanderlab/mirtrace)
  - A quality control software for small RNA sequencing data.
  - Module written by [@chuan-wang](https://github.com/chuan-wang/)

#### Module updates

- **BCFtools**
  - New plot showing SNP statistics versus quality of call from bcftools stats ([@MaxUlysse](https://github.com/MaxUlysse) and [@Rotholandus](https://github.com/Rotholandus))
- **BBMap**
  - Support added for BBDuk kmer-based adapter/contaminant filtering summary stats ([@boulund](https://github.com/boulund)
- **FastQC**
  - New read count plot, split into unique and duplicate reads if possible.
  - Help text added for all sections, mostly copied from the excellent FastQC help.
  - Sequence duplication plot rescaled
- **FastQ Screen**
  - Samples in large-sample-number plot are now sorted alphabetically ([@hassanfa](https://github.com/hassanfa)
- **MACS2**
  - Output is now more tolerant of missing data (no plot if no data)
- **Peddy**
  - Background samples now shown in ancestry PCA plot ([@roryk](https://github.com/roryk))
  - New plot showing sex checks versus het ratios, supporting unknowns ([@oyvinev](https://github.com/oyvinev))
- **Picard**
  - New submodule to handle `ValidateSamFile` reports ([@cpavanrun](https://github.com/cpavanrun))
  - WGSMetrics now add the mean and standard-deviation coverage to the general stats table (hidden) ([@cpavanrun](https://github.com/cpavanrun))
- **Preseq**
  - New config option to plot preseq plots with unique old coverage on the y axis instead of read count
  - Code refactoring by [@vladsaveliev](https://github.com/vladsaveliev)
- **QUAST**
  - Null values (`-`) in reports now handled properly. Bargraphs always shown despite varying thresholds. ([@vladsaveliev](https://github.com/vladsaveliev))
- **RNA-SeQC**
  - Don't create the report section for Gene Body Coverage if no data is given
- **Samtools**
  - Fixed edge case bug where MultiQC could crash if a sample had zero count coverage with idxstats.
  - Adds % proper pairs to general stats table
- **Skewer**
  - Read length plot rescaled
- **Tophat**
  - Fixed bug where some samples could be given a blank sample name ([@lparsons](https://github.com/lparsons))
- **VerifyBamID**
  - Change column header help text for contamination to match percentage output ([@chapmanb](https://github.com/chapmanb))

#### New MultiQC Features

- New config option `remove_sections` to skip specific report sections from modules
- Add `path_filters_exclude` to exclude certain files when running modules multiple times. You could previously only include certain files.
- New `exclude_*` keys for file search patterns
  - Have a subset of patterns to exclude otherwise detected files with, by filename or contents
- Command line options all now use mid-word hyphens (not a mix of hyphens and underscores)
  - Old underscore terms still maintained for backwards compatibility
- Flag `--view-tags` now works without requiring an "analysis directory".
- Removed Python dependency for `enum34` ([@boulund](https://github.com/boulund))
- Columns can be added to `General Stats` table for custom content/module.
- New `--ignore-symlinks` flag which will ignore symlinked directories and files.
- New `--no-megaqc-upload` flag which disables automatically uploading data to MegaQC

#### Bug Fixes

- Fix path*filters for top_modules/module_order configuration only selecting if \_all* globs match. It now filters searches that match _any_ glob.
- Empty sample names from cleaning are now no longer allowed
- Stop prepend_dirs set in the config from getting clobbered by an unpassed CLI option ([@tsnowlan](https://github.com/tsnowlan))
- Modules running multiple times now have multiple sets of columns in the General Statistics table again, instead of overwriting one another.
- Prevent tables from clobbering sorted row orders.
- Fix linegraph and scatter plots data conversion (sporadically the incorrect `ymax` was used to drop data points) ([@cpavanrun](https://github.com/cpavanrun))
- Adjusted behavior of ceiling and floor axis limits
- Adjusted multiple file search patterns to make them more specific
  - Prevents the wrong module from accidentally slurping up output from a different tool. By [@cpavanrun](https://github.com/cpavanrun) (see [PR #727](https://github.com/ewels/MultiQC/pull/727))
- Fixed broken report bar plots when `-p`/`--export-plots` was specified (see issue [#801](https://github.com/ewels/MultiQC/issues/801))

## [MultiQC v1.5](https://github.com/ewels/MultiQC/releases/tag/v1.5) - 2018-03-15

#### New Modules

- [**HiCPro**](https://github.com/nservant/HiC-Pro) - New module!
  - HiCPro: Quality controls and processing of Hi-C
  - Module written by [@nservant](https://github.com/nservant),
- [**DeDup**](http://www.github.com/apeltzer/DeDup) - New module!
  - DeDup: Improved Duplicate Removal for merged/collapsed reads in ancient DNA analysis
  - Module written by [@apeltzer](https://github.com/apeltzer),
- [**Clip&Merge**](http://github.com/apeltzer/ClipAndMerge) - New module!
  - Clip&Merge: Adapter clipping and read merging for ancient DNA analysis
  - Module written by [@apeltzer](https://github.com/apeltzer),

#### Module updates

- **bcl2fastq**
  - Catch `ZeroDivisionError` exceptions when there are 0 reads ([@aledj2](https://github.com/aledj2))
  - Add parsing of `TrimmedBases` and new General Stats column for % bases trimmed ([@matthdsm](https://github.com/matthdsm)).
- **BUSCO**
  - Fixed configuration bug that made all sample names become `'short'`
- **Custom Content**
  - Parsed tables now exported to `multiqc_data` files
- **Cutadapt**
  - Refactor parsing code to collect all length trimming plots
- **FastQC**
  - Fixed starting y-axis label for GC-content lineplot being incorrect.
- **HiCExplorer**
  - Updated to work with v2.0 release.
- **Homer**
  - Made parsing of `tagInfo.txt` file more resilient to variations in file format so that it works with new versions of Homer.
  - Kept order of chromosomes in coverage plot consistent.
- **Peddy**
  - Switch `Sex error` logic to `Correct sex` for better highlighting ([@aledj2](https://github.com/aledj2))
- **Picard**
  - Updated module and search patterns to recognise new output format from Picard version >= 2.16 and GATK output.
- **Qualimap BamQC**
  - Fixed bug where start of _Genome Fraction_ could have a step if target is 100% covered.
- **RNA-SeQC**
  - Added rRNA alignment stats to summary table [@Rolandde](https://github.com/Rolandde)
- **RSeqC**
  - Fixed read distribution plot by adding category for `other_intergenic` (thanks to [@moxgreen](https://github.com/moxgreen))
  - Fixed a dodgy plot title (Read GC content)
- **Supernova**
  - Added support for Supernova 2.0 reports. Fixed a TypeError bug when using txt reports only. Also a bug when parsing empty histogram files.

#### New MultiQC Features

- Invalid choices for `--module` or `--exclude` now list the available modules alphabetically.
- Linting now checks for presence in `config.module_order` and tags.

#### Bug Fixes

- Excluding modules now works in combination with using module tags.
- Fixed edge-case bug where certain combinations of `output_fn_name` and `data_dir_name` could trigger a crash
- Conditional formatting - values are now longer double-labelled
- Made config option `extra_series` work in scatter plots the same way that it works for line plots
- Locked the `matplotlib` version to `v2.1.0` and below
  - Due to [two](https://github.com/matplotlib/matplotlib/issues/10476) [bugs](https://github.com/matplotlib/matplotlib/issues/10784) that appeared in `v2.2.0` - will remove this constraint when there's a new release that works again.

## [MultiQC v1.4](https://github.com/ewels/MultiQC/releases/tag/v1.4) - 2018-01-11

A slightly earlier-than-expected release due to a new problem with dependency packages that is breaking MultiQC installations since 2018-01-11.

#### New Modules

- [**Sargasso**](http://statbio.github.io/Sargasso/)
  - Parses output from Sargasso - a tool to separate mixed-species RNA-seq reads according to their species of origin
  - Module written by [@hxin](https://github.com/hxin/)
- [**VerifyBAMID**](https://genome.sph.umich.edu/wiki/VerifyBamID)
  - Parses output from VerifyBAMID - a tool to detect contamination in BAM files.
  - Adds the `CHIPMIX` and `FREEMIX` columns to the general statistics table.
  - Module written by [@aledj2](https://github.com/aledj2/)

#### Module updates

- **MACS2**
  - Updated to work with output from older versions of MACS2 by [@avilella](https://github.com/avilella/)
- **Peddy**
  - Add het check plot to suggest potential contamination by [@aledj2](https://github.com/aledj2)
- **Picard**
  - Picard HsMetrics `HS_PENALTY` plot now has correct axis labels
  - InsertSizeMetrics switches commas for points if it can't convert floats. Should help some european users.
- **QoRTs**
  - Added support for new style of output generated in the v1.3.0 release
- **Qualimap**
  - New `Error rate` column in General Statistics table, added by [@Cashalow](https://github.com/Cashalow/)
    - Hidden by default - customise your MultiQC config to always show this column (see [docs](http://multiqc.info/docs/#hiding-columns))
- **QUAST**
  - New option to customise the default display of contig count and length (eg. `bp` instead of `Mbp`).
  - See [documentation](http://multiqc.info/docs/#quast). Written by [@ewels](https://github.com/ewels/) and [@Cashalow](https://github.com/Cashalow/)
- **RSeQC**
  - Removed normalisation in Junction Saturation plot. Now raw counts instead of % of total junctions.

#### New MultiQC Features

- Conditional formatting / highlighting of cell contents in tables
  - If you want to make values that match a criteria stand out more, you can now write custom rules and formatting instructions for tables.
  - For instructions, see [the documentation](http://multiqc.info/docs/#conditional-formatting)
- New `--lint` option which is strict about best-practices for writing new modules
  - Useful when writing new modules and code as it throws warnings
  - Currently only implemented for bar plots and a few other places. More linting coming soon...
- If MultiQC breaks and shows am error message, it now reports the filename of the last log it found
  - Hopefully this will help with debugging / finding dodgy input data

#### Bug Fixes

- Addressed new dependency error with conflicting package requirements
  - There was a conflict between the `networkx`, `colormath` and `spectra` releases.
  - I previously forced certain software versions to get around this, but `spectra` has now updated with the unfortunate effect of introducing a new dependency clash that halts installation.
- Fixed newly introduced bug where Custom Content MultiQC config file search patterns had been broken
- Updated pandoc command used in `--pdf` to work with new releases of Pandoc
- Made config `table_columns_visible` module name key matching case insensitive to make less frustrating

## [MultiQC v1.3](https://github.com/ewels/MultiQC/releases/tag/v1.3) - 2017-11-03

#### Breaking changes - custom search patterns

Only for users with custom search patterns for the `bowtie` or `star`: you will
need to update your config files - the `bowtie` search key is now `bowtie1`,
`star_genecounts` is now `star/genecounts`.

For users with custom modules - search patterns _must_ now conform to the search
pattern naming convention: `modulename` or `modulename/anything` (the search pattern
string beginning with the name of your module, anything you like after the first `/`).

#### New Modules

- [**10X Supernova**](https://support.10xgenomics.com/de-novo-assembly/software/overview/welcome)
  - Parses statistics from the _de-novo_ Supernova software.
  - Module written by [@remiolsen](https://github.com/remiolsen/)
- [**BBMap**](https://sourceforge.net/projects/bbmap/)
  - Plot metrics from a number of BBMap tools, a suite of DNA/RNA mapping tools and utilities
  - Module written by [@boulund](https://github.com/boulund/) and [@epruesse](https://github.com/epruesse/)
- [**deepTools**](https://github.com/fidelram/deepTools) - new module!
  - Parse text output from `bamPEFragmentSize`, `estimateReadFiltering`, `plotCoverage`, `plotEnrichment`, and `plotFingerprint`
  - Module written by [@dpryan79](https://github.com/dpryan79/)
- [**Homer Tag Directory**](http://homer.ucsd.edu/homer/ngs/tagDir.html) - new submodule!
  - Module written by [@rdali](https://github.com/rdali/)
- [**illumina InterOp**](http://illumina.github.io/interop/index.html)
  - Module to parse metrics from illumina sequencing runs and demultiplexing, generated by the InterOp package
  - Module written by [@matthdsm](https://github.com/matthdsm/)
- [**RSEM**](https://deweylab.github.io/RSEM/) - new module!
  - Parse `.cnt` file comming from rsem-calculate-expression and plot read repartitions (Unalignable, Unique, Multi ...)
  - Module written by [@noirot](https://github.com/noirot/)
- [**HiCExplorer**](https://github.com/maxplanck-ie/HiCExplorer)
  - New module to parse the log files of `hicBuildMatrix`.
  - Module written by [@joachimwolff](https://github.com/joachimwolff/)

#### Module updates

- **AfterQC**
  - Handle new output format where JSON summary key changed names.
- **bcl2fastq**
  - Clusters per sample plot now has tab where counts are categoried by lane.
- **GATK**
  - New submodule to handle Base Recalibrator stats, written by [@winni2k](https://github.com/winni2k/)
- **HiSAT2**
  - Fixed bug where plot title was incorrect if both SE and PE bargraphs were in one report
- **Picard HsMetrics**
  - Parsing code can now handle commas for decimal places
- **Preseq**
  - Updated odd file-search pattern that limited input files to 500kb
- **QoRTs**
  - Added new plots, new helptext and updated the module to produce a lot more output.
- **Qualimap BamQC**
  - Fixed edge-case bug where the refactored coverage plot code could raise an error from the `range` call.
- Documentation and link fixes for Slamdunk, GATK, bcl2fastq, Adapter Removal, FastQC and main docs
  - Many of these spotted and fixed by [@juliangehring](https://github.com/juliangehring/)
- Went through all modules and standardised plot titles
  - All plots should now have a title with the format _Module name: Plot name_

#### New MultiQC Features

- New MultiQC docker image
  - Ready to use docker image now available at <https://hub.docker.com/r/ewels/multiqc/> (200 MB)
  - Uses automated builds - pull `:latest` to get the development version, future releases will have stable tags.
  - Written by [@MaxUlysse](https://github.com/MaxUlysse/)
- New `module_order` config options allow modules to be run multiple times
  - Filters mean that a module can be run twice with different sets of files (eg. before and after trimming)
  - Custom module config parameters can be passed to module for each run
- File search refactored to only search for running modules
  - Makes search much faster when running with lots of files and limited modules
  - For example, if using `-m star` to only use the STAR module, all other file searches now skipped
- File search now warns if an unrecognised search type is given
- MultiQC now saves nearly all parsed data to a structured output file by default
  - See `multiqc_data/multiqc_data.json`
  - This can be turned off by setting `config.data_dump_file: false`
- Verbose logging when no log files found standardised. Less duplication in code and logs easier to read!
- New documentation section describing how to use MultiQC with Galaxy
- Using `shared_key: 'read_counts'` in table header configs now applies relevant defaults

#### Bug Fixes

- Installation problem caused by changes in upstream dependencies solved by stricter installation requirements
- Minor `default_dev` directory creation bug squashed
- Don't prepend the directory separator (`|`) to sample names with `-d` when there are no subdirs
- `yPlotLines` now works even if you don't set `width`

## [MultiQC v1.2](https://github.com/ewels/MultiQC/releases/tag/v1.2) - 2017-08-16

#### CodeFest 2017 Contributions

We had a fantastic group effort on MultiQC at the [2017 BOSC CodeFest](https://www.open-bio.org/wiki/Codefest_2017).
Many thanks to those involved!

#### New Modules

- [**AfterQC**](https://github.com/OpenGene/AfterQC) - New module!
  - Added parsing of the _AfterQC_ json file data, with a plot of filtered reads.
  - Work by [@raonyguimaraes](https://github.com/raonyguimaraes)
- [**bcl2fastq**](https://support.illumina.com/sequencing/sequencing_software/bcl2fastq-conversion-software.html)
  - bcl2fastq can be used to both demultiplex data and convert BCL files to FASTQ file formats for downstream analysis
  - New module parses JSON output from recent versions and summarises some key statistics from the demultiplexing process.
  - Work by [@iimog](https://github.com/iimog) (with a little help from [@tbooth](https://github.com/tbooth) and [@ewels](https://github.com/ewels))
- [**leeHom**](https://github.com/grenaud/leeHom)
  - leeHom is a program for the Bayesian reconstruction of ancient DNA
- [**VCFTools**](https://vcftools.github.io)
  - Added initial support for VCFTools `relatedness2`
  - Added support for VCFTools `TsTv-by-count` `TsTv-by-qual` `TsTv-summary`
  - Module written by [@mwhamgenomics](https://github.com/mwhamgenomics)

#### Module updates

- **FastQ Screen**
  - Gracefully handle missing data from very old FastQ Screen versions.
- **RNA-SeQC**
  - Add new transcript-associated reads plot.
- **Picard**
  - New submodule to handle output from `TargetedPcrMetrics`
- **Prokka**
  - Added parsing of the `# CRISPR arrays` data from Prokka when available ([@asetGem](https://github.com/asetGem))
- **Qualimap**
  - Some code refactoring to radically improve performance and run times, especially with high coverage datasets.
  - Fixed bug where _Cumulative coverage genome fraction_ plot could be truncated.

#### New MultiQC Features

- New module help text
  - Lots of additional help text was written to make MultiQC report plots easier to interpret.
  - Updated modules:
    - Bowtie
    - Bowtie 2
    - Prokka
    - Qualimap
    - SnpEff
  - Elite team of help-writers:
    - [@tabwalsh](https://github.com/tabwalsh)
    - [@ddesvillechabrol](https://github.com/tabwalsh)
    - [@asetGem](https://github.com/asetGem)
- New config option `section_comments` allows you to add custom comments above specific sections in the report
- New `--tags` and `--view_tags` command line options
  - Modules can now be given tags (keywords) and filtered by those. So running `--tags RNA` will only run MultiQC modules related to RNA analysis.
  - Work by [@Hammarn](https://github.com/Hammarn)
- Back-end configuration options to specify the order of table columns
  - Modules and user configs can set priorities for columns to customise where they are displayed
  - Work by [@tbooth](https://github.com/tbooth)
- Added framework for proper unit testing
  - Previous start on unit tests tidied up, new blank template and tests for the `clean_sample_name` functionality.
  - Added to Travis and Appveyor for continuous integration testing.
  - Work by [@tbooth](https://github.com/tbooth)
- Bug fixes and refactoring of report configuration saving / loading
  - Discovered and fixed a bug where a report config could only be loaded once
  - Work by [@DennisSchwartz](https://github.com/DennisSchwartz)
- Table column row headers (sample names) can now be numeric-only.
  - Work by [@iimog](https://github.com/iimog)
- Improved sample name cleaning functionality
  - Added option `regex_keep` to clean filenames by _keeping_ the matching part of a pattern
  - Work by [@robinandeer](https://github.com/robinandeer)
- Handle error when invalid regexes are given in reports
  - Now have a nice toast error warning you and the invalid regexes are highlighted
  - Previously this just crashed the whole report without any warning
  - Work by [@robinandeer](https://github.com/robinandeer)
- Command line option `--dirs-depth` now sets `-d` to `True` (so now works even if `-d` isn't also specified).
- New config option `config.data_dump_file` to export as much data as possible to `multiqc_data/multiqc_data.json`
- New code to send exported JSON data to a a web server
  - This is in preparation for the upcoming MegaQC project. Stay tuned!

#### Bug Fixes

- Specifying multiple config files with `-c`/`--config` now works as expected
  - Previously this would only read the last specified
- Fixed table rendering bug that affected Chrome v60 and IE7-11
  - Table cell background bars weren't showing up. Updated CSS to get around this rendering error.
- HTML ID cleanup now properly cleans strings so that they work with jQuery as expected.
- Made bar graph sample highlighting work properly again
- Config `custom_logo` paths can now be relative to the config file (or absolute as before)
- Report doesn't keep annoyingly telling you that toolbox changes haven't been applied
  - Now uses more subtle _toasts_ and only when you close the toolbox (not every click).
- Switching report toolbox options to regex mode now enables the _Apply_ button as it should.
- Sorting table columns with certain suffixes (eg. `13X`) no works properly (numerically)
- Fixed minor bug in line plot data smoothing (now works with unsorted keys)

---

## [MultiQC v1.1](https://github.com/ewels/MultiQC/releases/tag/v1.1) - 2017-07-18

#### New Modules

- [**BioBloom Tools**](https://github.com/bcgsc/biobloom)
  - Create Bloom filters for a given reference and then to categorize sequences
- [**Conpair**](https://github.com/nygenome/Conpair)
  - Concordance and contamination estimator for tumor–normal pairs
- [**Disambiguate**](https://github.com/AstraZeneca-NGS/disambiguate)
  - Bargraph displaying the percentage of reads aligning to two different reference genomes.
- [**Flexbar**](https://github.com/seqan/flexbar)
  - Flexbar is a tool for flexible barcode and adapter removal.
- [**HISAT2**](https://ccb.jhu.edu/software/hisat2/)
  - New module for the HISAT2 aligner.
  - Made possible by updates to HISAT2 logging by @infphilo (requires `--new-summary` HISAT2 flag).
- [**HOMER**](http://homer.ucsd.edu/homer/)
  - Support for summary statistics from the `findPeaks` tool.
- [**Jellyfish**](http://www.cbcb.umd.edu/software/jellyfish/)
  - Histograms to estimate library complexity and coverage from k-mer content.
  - Module written by @vezzi
- [**MACS2**](https://github.com/taoliu/MACS)
  - Summary of redundant rate from MACS2 peak calling.
- [**QoRTs**](http://hartleys.github.io/QoRTs/)
  - QoRTs is toolkit for analysis, QC and data management of RNA-Seq datasets.
- [**THetA2**](http://compbio.cs.brown.edu/projects/theta/)
  - THeTA2 _(Tumor Heterogeneity Analysis)_ estimates tumour purity and clonal / subclonal copy number.

#### Module updates

- **BCFtools**
  - Option to collapse complementary changes in substitutions plot, useful for non-strand specific experiments (thanks to @vladsaveliev)
- **Bismark**
  - M-Bias plots no longer show read 2 for single-end data.
- **Custom Content**
  - New option to print raw HTML content to the report.
- **FastQ Screen**
  - Fixed edge-case bug where many-sample plot broke if total number of reads was less than the subsample number.
  - Fixed incorrect logic of config option `fastqscreen_simpleplot` (thanks to @daler)
  - Organisms now alphabetically sorted in fancy plot so that order is nonrandom (thanks to @daler)
  - Fixed bug where `%No Hits` was missed in logs from recent versions of FastQ Screen.
- **HTSeq Counts**
  - Fixed but so that module still works when `--additional-attr` is specified in v0.8 HTSeq above (thanks to @nalcala)
- **Picard**
  - CollectInsertSize: Fixed bug that could make the General Statistics _Median Insert Size_ value incorrect.
  - Fixed error in sample name regex that left trailing `]` characters and was generally broken (thanks to @jyh1 for spotting this)
- **Preseq**
  - Improved plots display (thanks to @vladsaveliev)
- **Qualimap**
  - Only calculate bases over target coverage for values in General Statistics. Should give a speed increase for very high coverage datasets.
- **QUAST**
  - Module is now compatible with runs from [MetaQUAST](http://quast.sourceforge.net/metaquast) (thanks to @vladsaveliev)
- **RSeQC**
  - Changed default order of sections
  - Added config option to reorder and hide module report sections

#### New MultiQC features

- If a report already exists, execution is no longer halted.
  - `_1` is appended to the filename, iterating if this also exists.
  - `-f`/`--force` still overwrites existing reports as before
  - Feature written by [@Hammarn](https://github.com/Hammarn)
- New ability to run modules multiple times in a single report
  - Each run can be given different configuration options, including filters for input files
  - For example, have FastQC after trimming as well as FastQC before trimming.
  - See the relevant [documentation](http://multiqc.info/docs/#order-of-modules) for more instructions.
- New option to customise the order of report _sections_
  - This is in addition / alternative to changing the order of module execution
  - Allows one module to have sections in multiple places (eg. Custom Content)
- Tables have new column options `floor`, `ceiling` and `minRange`.
- Reports show warning if JavaScript is disabled
- Config option `custom_logo` now works with file paths relative to config file directory and cwd.

#### Bug Fixes

- Table headers now sort columns again after scrolling the table
- Fixed buggy table header tooltips
- Base `clean_s_name` function now strips excess whitespace.
- Line graphs don't smooth lines if not needed (number of points < maximum number allowed)
- PDF output now respects custom output directory.

---

## [MultiQC v1.0](https://github.com/ewels/MultiQC/releases/tag/v1.0) - 2017-05-17

Version 1.0! This release has been a long time coming and brings with it some fairly
major improvements in speed, report filesize and report performance. There's also
a bunch of new modules, more options, features and a whole lot of bug fixes.

The version number is being bumped up to 1.0 for a couple of reasons:

1. MultiQC is now _(hopefully)_ relatively stable. A number of facilities and users
   are now using it in a production setting and it's published. It feels like it
   probably deserves v1 status now somehow.
2. This update brings some fairly major changes which will break backwards
   compatibility for plugins. As such, semantic versioning suggests a change in
   major version number.

### Breaking Changes

For most people, you shouldn't have any problems upgrading. There are two
scenarios where you may need to make changes with this update:

#### 1. You have custom file search patterns

Search patterns have been flattened and may no longer have arbitrary depth.
For example, you may need to change the following:

```yaml
fastqc:
  data:
    fn: "fastqc_data.txt"
  zip:
    fn: "*_fastqc.zip"
```

to this:

```yaml
fastqc/data:
  fn: "fastqc_data.txt"
fastqc/zip:
  fn: "*_fastqc.zip"
```

See the [documentation](http://multiqc.info/docs/#step-1-find-log-files) for instructions on how to write the new file search syntax.

See [`search_patterns.yaml`](multiqc/utils/search_patterns.yaml) for the new module search keys
and more examples.

#### 2. You have custom plugins / modules / external code

To see what changes need to applied to your custom plugin code, please see the [MultiQC docs](http://multiqc.info/docs/#v1.0-updates).

#### New Modules

- [**Adapter Removal**](https://github.com/mikkelschubert/adapterremoval)
  - AdapterRemoval v2 - rapid adapter trimming, identification, and read merging
- [**BUSCO**](http://busco.ezlab.org/)
  - New module for the `BUSCO v2` tool, used for assessing genome assembly and annotation completeness.
- [**Cluster Flow**](http://clusterflow.io)
  - Cluster Flow is a workflow tool for bioinformatics pipelines. The new module parses executed tool commands.
- [**RNA-SeQC**](http://archive.broadinstitute.org/cancer/cga/rna-seqc)
  - New module to parse output from RNA-SeQC, a java program which computes a series
    of quality control metrics for RNA-seq data.
- [**goleft indexcov**](https://github.com/brentp/goleft/tree/master/indexcov)
  - [goleft indexcov](https://github.com/brentp/goleft/tree/master/indexcov) uses the PED and ROC
    data files to create diagnostic plots of coverage per sample, helping to identify sample gender and coverage issues.
  - Thanks to @chapmanb and @brentp
- [**SortMeRNA**](http://bioinfo.lifl.fr/RNA/sortmerna/)
  - New module for `SortMeRNA`, commonly used for removing rRNA contamination from datasets.
  - Written by @bschiffthaler

#### Module updates

- **Bcftools**
  - Fixed bug with display of indels when only one sample
- **Cutadapt**
  - Now takes the filename if the sample name is `-` (stdin). Thanks to @tdido
- **FastQC**
  - Data for the Sequence content plot can now be downloaded from reports as a JSON file.
- **FastQ Screen**
  - Rewritten plotting method for high sample numbers plot (~ > 20 samples)
  - Now shows counts for single-species hits and bins all multi-species hits
  - Allows plot to show proper percentage view for each sample, much easier to interpret.
- **HTSeq**
  - Fix bug where header lines caused module to crash
- **Picard**
  - New `RrbsSummaryMetrics` Submodule!
  - New `WgsMetrics` Submodule!
  - `CollectGcBiasMetrics` module now prints summary statistics to `multiqc_data` if found. Thanks to @ahvigil
- **Preseq**
  - Now trims the x axis to the point that meets 90% of `min(unique molecules)`.
    Hopefully prevents ridiculous x axes without sacrificing too much useful information.
  - Allows to show estimated depth of coverage instead of less informative molecule counts
    (see [details](http://multiqc.info/docs/#preseq)).
  - Plots dots with externally calculated real read counts (see [details](http://multiqc.info/docs/#preseq)).
- **Qualimap**
  - RNASeq Transcript Profile now has correct axis units. Thanks to @roryk
  - BamQC module now doesn't crash if reports don't have genome gc distributions
- **RSeQC**
  - Fixed Python3 error in Junction Saturation code
  - Fixed JS error for Junction Saturation that made the single-sample combined plot only show _All Junctions_

#### Core MultiQC updates

- Change in module structure and import statements (see [details](http://multiqc.info/docs/#v1.0-updates)).
- Module file search has been rewritten (see above changes to configs)
  - Significant improvement in search speed (test dataset runs in approximately half the time)
  - More options for modules to find their logs, eg. filename and contents matching regexes (see the [docs](http://multiqc.info/docs/#step-1-find-log-files))
- Report plot data is now compressed, significantly reducing report filesizes.
- New `--ignore-samples` option to skip samples based on parsed sample name
  - Alternative to filtering by input filename, which doesn't always work
  - Also can use config vars `sample_names_ignore` (glob patterns) and `sample_names_ignore_re` (regex patterns).
- New `--sample-names` command line option to give file with alternative sample names
  - Allows one-click batch renaming in reports
- New `--cl_config` option to supply MultiQC config YAML directly on the command line.
- New config option to change numeric multiplier in General Stats
  - For example, if reports have few reads, can show `Thousands of Reads` instead of `Millions of Reads`
  - Set config options `read_count_multiplier`, `read_count_prefix` and `read_count_desc`
- Config options `decimalPoint_format` and `thousandsSep_format` now apply to tables as well as plots
  - By default, thosands will now be separated with a space and `.` used for decimal places.
- Tables now have a maximum-height by default and scroll within this.
  - Speeds up report rendering in the web browser and makes report less stupidly long with lots of samples
  - Button beneath table toggles full length if you want a zoomed-out view
  - Refactored and removed previous code to make the table header "float"
  - Set `config.collapse_tables` to `False` to disable table maximum-heights
- Bar graphs and heatmaps can now be zoomed in on
  - Interactive plots sometimes hide labels due to lack of space. These can now be zoomed in on to see specific samples in more detail.
- Report plots now load sequentially instead of all at once
  - Prevents the browser from locking up when large reports load
- Report plot and section HTML IDs are now sanitised and checked for duplicates
- New template available (called _sections_) which has faster loading
  - Only shows results from one module at a time
  - Makes big reports load in the browser much more quickly, but requires more clicking
  - Try it out by specifying `-t sections`
- Module sections tidied and refactored
  - New helper function `self.add_section()`
  - Sections hidden in nav if no title (no more need for the hacky `self.intro +=`)
  - Content broken into `description`, `help` and `plot`, with automatic formatting
  - Empty module sections are now skipped in reports. No need to check if a plot function returns `None`!
  - Changes should be backwards-compatible
- Report plot data export code refactored
  - Now doesn't export hidden samples (uses HighCharts [export-csv](https://github.com/highcharts/export-csv) plugin)
- Handle error when `git` isn't installed on the system.
- Refactored colouring of table cells
  - Was previously done in the browser using [chroma.js](http://gka.github.io/chroma.js/)
  - Now done at report generation time using the [spectra](https://pypi.python.org/pypi/spectra) package
  - Should helpfully speed up report rendering time in the web browser, especially for large reports
- Docs updates (thanks to @varemo)
- Previously hidden log file `.multiqc.log` renamed to `multiqc.log` in `multiqc_data`
- Added option to load MultiQC config file from a path specified in the environment variable `MULTIQC_CONFIG_PATH`
- New table configuration options
  - `sortRows: False` prevents table rows from being sorted alphabetically
  - `col1_header` allows the default first column header to be changed from "Sample Name"
- Tables no longer show _Configure Columns_ and _Plot_ buttons if they only have a single column
- Custom content updates
  - New `custom_content`/`order` config option to specify order of Custom Content sections
  - Tables now use the header for the first column instead of always having `Sample Name`
  - JSON + YAML tables now remember order of table columns
  - Many minor bugfixes
- Line graphs and scatter graphs axis limits
  - If limits are specified, data exceeding this is no longer saved in report
  - Visually identical, but can make report file sizes considerable smaller in some cases
- Creating multiple plots without a config dict now works (previously just gave grey boxes in report)
- All changes are now tested on a Windows system, using [AppVeyor](https://ci.appveyor.com/project/ewels/multiqc/)
- Fixed rare error where some reports could get empty General Statistics tables when no data present.
- Fixed minor bug where config option `force: true` didn't work. Now you don't have to always specify `-f`!

---

## [MultiQC v0.9](https://github.com/ewels/MultiQC/releases/tag/v0.9) - 2016-12-21

A major new feature is released in v0.9 - support for _custom content_. This means
that MultiQC can now easily include output from custom scripts within reports without
the need for a new module or plugin. For more information, please see the
[MultiQC documentation](http://multiqc.info/docs/#custom-content).

#### New Modules

- [**HTSeq**](http://www-huber.embl.de/HTSeq/doc/count.html)
  - New module for the `htseq-count` tool, often used in RNA-seq analysis.
- [**Prokka**](http://www.vicbioinformatics.com/software.prokka.shtml)
  - Prokka is a software tool for the rapid annotation of prokaryotic genomes.
- [**Slamdunk**](http://t-neumann.github.io/slamdunk/)
  - Slamdunk is a software tool to analyze SLAMSeq data.
- [**Peddy**](https://github.com/brentp/peddy)
  - Peddy calculates genotype :: pedigree correspondence checks, ancestry checks and sex checks using VCF files.

#### Module updates

- **Cutadapt**
  - Fixed bug in General Stats table number for old versions of cutadapt (pre v1.7)
  - Added support for _really_ old cutadapt logs (eg. v.1.2)
- **FastQC**
  - New plot showing total overrepresented sequence percentages.
  - New option to parse a file containing a theoretical GC curve to display in the background.
    - Human & Mouse Genome / Transcriptome curves bundled, or make your own using
      [fastqcTheoreticalGC](https://github.com/mikelove/fastqcTheoreticalGC). See the
      [MultiQC docs](http://multiqc.info/docs/#fastqc) for more information.
- **featureCounts**
  - Added parsing checks and catch failures for when non-featureCounts files are picked up by accident
- **GATK**
  - Fixed logger error in VariantEval module.
- **Picard**
  - Fixed missing sample overwriting bug in `RnaSeqMetrics`
  - New feature to customise coverage shown from `HsMetrics` in General Statistics table
    see the [docs](http://multiqc.info/docs/#picard) for info).
  - Fixed compatibility problem with output from `CollectMultipleMetrics` for `CollectAlignmentSummaryMetrics`
- **Preseq**
  - Module now recognises output from `c_curve` mode.
- **RSeQC**
  - Made the gene body coverage plot show the percentage view by default
  - Made gene body coverage properly handle sample names
- **Samtools**
  - New module to show duplicate stats from `rmdup` logs
  - Fixed a couple of niggles in the idxstats plot
- **SnpEff**
  - Fixed swapped axis labels in the Variant Quality plot
- **STAR**
  - Fixed crash when there are 0 unmapped reads.
  - Sample name now taken from the directory name if no file prefix found.
- **Qualimap BamQC**
  - Add a line for pre-calculated reference genome GC content
  - Plot cumulative coverage for values above 50x, align with the coverage histogram.
  - New ability to customise coverage thresholds shown in General Statistics table
    (see the [docs](http://multiqc.info/docs/#qualimap) for info).

#### Core MultiQC updates

- Support for _custom content_ (see top of release notes).
- New ninja report tool: make scatter plots of any two table columns!
- Plot data now saved in `multiqc_data` when 'flat' image plots are created
  - Allows you easily re-plot the data (eg. in Excel) for further downstream investigation
- Added _'Apply'_ button to Highlight / Rename / Hide.
  - These tools can become slow with large reports. This means that you can enter several
    things without having to wait for the report to replot each change.
- Report heatmaps can now be sorted by highlight
- New config options `decimalPoint_format` and `thousandsSep_format`
  - Allows you to change the default `1 234.56` number formatting for plots.
- New config option `top_modules` allows you to specify modules that should come at the top of the report
- Fixed bar plot bug where missing categories could shift data between samples
- Report title now printed in the side navigation
- Missing plot IDs added for easier plot exporting
- Stopped giving warnings about skipping directories (now a debug message)
- Added warnings in report about missing functionality for flat plots (exporting and toolbox)
- Export button has contextual text for images / data
- Fixed a bug where user config files were loaded twice
- Fixed bug where module order was random if `--module` or `--exclude` was used.
- Refactored code so that the order of modules can be changed in the user config
- Beefed up code + docs in scatter plots back end and multiple bar plots.
- Fixed a few back end nasties for Tables
  - Shared-key columns are no longer forced to share colour schemes
  - Fixed bug in lambda modified values when format string breaks
  - Supplying just data with no header information now works as advertised
- Improvements to back end code for bar plots
  - New `tt_decimals` and `tt_suffix` options for bar plots
  - Bar plots now support `yCeiling`, `yFloor` and `yMinRange`, as with line plots.
  - New option `hide_zero_cats:False` to force legends to be shown even when all data is 0
- General Stats _Showing x of y_ columns count is fixed on page load.
- Big code whitespace cleanup

---

## [MultiQC v0.8](https://github.com/ewels/MultiQC/releases/tag/v0.8) - 2016-09-26

#### New Modules

- [**GATK**](https://software.broadinstitute.org/gatk/)
  - Added support for VariantEval reports, only parsing a little of the information
    in there so far, but it's a start.
  - Module originally written by @robinandeer at the [OBF Codefest](https://www.open-bio.org/wiki/Codefest_2016),
    finished off by @ewels
- [**Bcftools**](https://samtools.github.io/bcftools/)
- [**QUAST**](http://quast.bioinf.spbau.ru/)
  - QUAST is a tool for assessing de novo assemblies against reference genomes.

#### Module updates

- **Bismark** now supports reports from `bam2nuc`, giving Cytosine coverage in General Stats.
- **Bowtie1**
  - Updated to try to find bowtie command before log, handle multiple logs in one file. Same as bowtie2.
- **FastQC**
  - Sample pass/warn/fail lists now display properly even with large numbers of samples
  - Sequence content heatmap display is better with many samples
- **Kallisto**
  - Now supports logs from SE data.
- **Picard**
  - `BaseDistributionByCycle` - new submodule! Written by @mlusignan
  - `RnaSeqMetrics` - new submodule! This one by @ewels ;)
  - `AlignmentSummaryMetrics` - another new submodule!
  - Fixed truncated files crash bug for Python 3 _(#306)_
- **Qualimap RNASeqQC**
  - Fixed parsing bug affecting counts in _Genomic Origin_ plot.
  - Module now works with European style thousand separators (`1.234,56` instead of `1,234.56`)
- **RSeQC**
  - `infer_experiment` - new submodule! Written by @Hammarn
- **Samtools**
  - `stats` submodule now has separate bar graph showing alignment scores
  - `flagstat` - new submodule! Written by @HLWiencko
  - `idxstats` - new submodule! This one by @ewels again

#### Core MultiQC updates

- New `--export`/`-p` option to generate static images plot in `multiqc_plots` (`.png`, `.svg` and `.pdf`)
  - Configurable with `export_plots`, `plots_dir_name` and `export_plot_formats` config options
  - `--flat` option no longer saves plots in `multiqc_data/multiqc_plots`
- New `--comment`/`-b` flag to add a comment to the top of reports.
- New `--dirs-depth`/`-dd` flag to specify how many directories to prepend with `--dirs`/`-d`
  - Specifying a postive number will take that many directories from the end of the path
  - A negative number will take directories from the start of the path.
- Directory paths now appended before cleaning, so `fn_clean_exts` will now affect these names.
- New `custom_logo` attributes to add your own logo to reports.
- New `report_header_info` config option to add arbitrary information to the top of reports.
- New `--pdf` option to create a PDF report
  - Depends on [Pandoc](http://pandoc.org) being installed and is in a beta-stage currently.
  - Note that specifying this will make MultiQC use the `simple` template, giving a HTML report with
    much reduced functionality.
- New `fn_clean_sample_names` config option to turn off sample name cleaning
  - This will print the full filename for samples. Less pretty reports and rows
    on the General Statistics table won't line up, but can prevent overwriting.
- Table header defaults can now be set easily
- General Statistics table now hidden if empty.
- Some new defaults in the sample name cleaning
- Updated the `simple` template.
  - Now has no toolbox or nav, no JavaScript and is better suited for printing / PDFs.
  - New `config.simple_output` config flag so code knows when we're trying to avoid JS.
- Fixed some bugs with config settings (eg. template) being overwritten.
- NFS log file deletion bug fixed by @brainstorm (#265)
- Fixed bug in `--ignore` behaviour with directory names.
- Fixed nasty bug in beeswarm dot plots where sample names were mixed up (#278)
- Beeswarm header text is now more informative (sample count with more info on a tooltip)
- Beeswarm plots now work when reports have > 1000 samples
- Fixed some buggy behaviour in saving / loading report highlighting + renaming configs (#354)

Many thanks to those at the [OpenBio Codefest 2016](https://www.open-bio.org/wiki/Codefest_2016)
who worked on MultiQC projects.

---

## [MultiQC v0.7](https://github.com/ewels/MultiQC/releases/tag/v0.7) - 2016-07-04

#### Module updates

- [**Kallisto**](https://pachterlab.github.io/kallisto/) - new module!
- **Picard**
  - Code refactored to make maintenance and additions easier.
  - Big update to `HsMetrics` parsing - more results shown in report, new plots (by @lpantano)
  - Updated `InsertSizeMetrics` to understand logs generated by `CollectMultipleMetrics` (#215)
  - Newlines in picard output. Fixed by @dakl
- **Samtools**
  - Code refactored
  - Rewrote the `samtools stats` code to display more stats in report with a beeswarm plot.
- **Qualimap**
  - Rewritten to use latest methods and fix bugs.
  - Added _Percentage Aligned_ column to general stats for `BamQC` module.
  - Extra table thresholds added by @avilella (hidden by default)
- **General Statistics**
  - Some tweaks to the display defaults (FastQC, Bismark, Qualimap, SnpEff)
  - Now possible to skip the General Statistics section of the report with `--exclude general_stats`
- **Cutadapt** module updated to recognise logs from old versions of cutadapt (<= v1.6)
- **Trimmomatic**
  - Now handles `,` decimal places in percentage values.
  - Can cope with line breaks in log files (see issue #212)
- **FastQC** refactored
  - Now skips zip files if the sample name has already been found. Speeds up MultiQC execution.
  - Code cleaned up. Parsing and data-structures standardised.
  - New popovers on Pass / Warn / Fail status bars showing sample names. Fast highlighting and hiding.
  - New column in General Stats (hidden by default) showing percentage of FastQC modules that failed.
- **SnpEff**
  - Search pattern now more generic, should match reports from others.
  - _Counts by Effect_ plot removed (had hundreds of categories, was fairly unusable).
  - `KeyError` bug fixed.
- **Samblaster** now gets sample name from `ID` instead of `SM` (@dakl)
- **Bowtie 2**
  - Now parses overall alignment rate as intended.
  - Now depends on even less log contents to work with more inputs.
- **MethylQA** now handles variable spacing in logs
- **featureCounts** now splits columns on tabs instead of whitespace, can handle filenames with spaces

#### Core MultiQC updates

- **Galaxy**: MultiQC now available in Galax! Work by @devengineson / @yvanlebras / @cmonjeau
  - See it in the [Galaxy Toolshed](https://toolshed.g2.bx.psu.edu/view/engineson/multiqc/)
- **Heatmap**: New plot type!
- **Scatter Plot**: New plot type!
- **Download raw data** behind plots in reports! Available in the Export toolbox.
  - Choose from tab-separated, comma-separated and the complete JSON.
- **Table columns can be hidden** on page load (shown through _Configure Columns_)
  - Defaults are configurable using the `table_columns_visible` config option.
- **Beeswarm plot**: Added missing rename / highlight / hiding functionality.
- New `-l` / `--file-list` option: specify a file containing a **list of files** to search.
- **Updated HighCharts** to v4.2.5. Added option to export to JPEG.
- Can now **cancel execution** with a single `ctrl+c` rather than having to button mash
- More granular control of **skipping files** during scan (filename, dirname, path matching)
  - Fixed `--exclude` so that it works with directories as well as files
- **New _Clear_ button** in toolbox to bulk remove highlighting / renaming / hiding filters.
- Improved documentation about behaviour for large sample numbers.
- Handle YAML parsing errors for the config file more gracefully
- Removed empty columns from tables again
- Fixed bug in changing module search patterns, reported by @lweasel
- Added timeout parameter to version check to prevent hang on systems with long defaults
- Fixed table display bug in Firefox
- Fixed bug related to order in which config files are loaded
- Fixed bug that broke the _"Show only"_ toolbox feature with multiple names.
- Numerous other small bugs.

---

## [MultiQC v0.6](https://github.com/ewels/MultiQC/releases/tag/v0.6) - 2016-04-29

#### Module updates

- New [Salmon](http://combine-lab.github.io/salmon/) module.
- New [Trimmomatic](http://www.usadellab.org/cms/?page=trimmomatic) module.
- New [Bamtools stats](https://github.com/pezmaster31/bamtools) module.
- New beeswarm plot type. General Stats table replaced with this when many samples in report.
- New RSeQC module: Actually a suite of 8 new modules supporting various outputs from RSeQC
- Rewrote bowtie2 module: Now better at parsing logs and tries to scrape input from wrapper logs.
- Made cutadapt show counts by default instead of obs/exp
- Added percentage view to Picard insert size plot

#### Core MultiQC updates

- Dynamic plots now update their labels properly when changing datasets and to percentages
- Config files now loaded from working directory if present
- Started new docs describing how each module works
- Refactored featureCounts module. Now handles summaries describing multiple samples.
- Stopped using so many hidden files. `.multiqc.log` now called `multiqc.log`
- New `-c`/`--config` command line option to specify a MultiQC configuration file
- Can now load run-specific config files called `multiqc_config.yaml` in working directory
- Large code refactoring - moved plotting code out of `BaseModule` and into new `multiqc.plots` submodules
- Generalised code used to generate the General Stats table so that it can be used by modules
- Removed interactive report tour, replaced with a link to a youtube tutorial
- Made it possible to permanently hide the blue welcome message for all future reports
- New option to smooth data for line plots. Avoids mega-huge plots. Applied to SnpEff, RSeQC, Picard.

Bugfixes:

- Qualimap handles infinity symbol (thanks @chapmanb )
- Made SnpEff less fussy about required fields for making plots
- UTF-8 file paths handled properly in Py2.7+
- Extending two config variables wasn't working. Now fixed.
- Dragging the height bar of plots now works again.
- Plots now properly change y axis limits and labels when changing datasets
- Flat plots now have correct path in `default_dev` template

---

## [MultiQC v0.5](https://github.com/ewels/MultiQC/releases/tag/v0.5) - 2016-03-29

#### Module updates

- New [Skewer](https://github.com/relipmoc/skewer) module, written by @dakl
- New [Samblaster](https://github.com/GregoryFaust/samblaster) module, written by @dakl
- New [Samtools stats](http://www.htslib.org/) module, written by @lpantano
- New [HiCUP](http://www.bioinformatics.babraham.ac.uk/projects/hicup/) module
- New [SnpEff](http://snpeff.sourceforge.net/) module
- New [methylQA](http://methylqa.sourceforge.net/) module

#### Core MultiQC updates

- New "Flat" image plots, rendered at run time with MatPlotLib
  - By default, will use image plots if > 50 samples (set in config as `plots_flat_numseries`)
  - Means that _very_ large numbers of samples can be viewed in reports. _eg._ single cell data.
  - Templates can now specify their own plotting functions
  - Use `--flat` and `--interactive` to override this behaviour
- MultiQC added to `bioconda` (with help from @dakl)
- New plugin hook: `config_loaded`
- Plugins can now add new command line options (thanks to @robinandeer)
- Changed default data directory name from `multiqc_report_data` to `multiqc_data`
- Removed support for depreciated MultiQC_OSXApp
- Updated logging so that a verbose `multiqc_data/.multiqc.log` file is always written
- Now logs more stuff in verbose mode - command used, user configs and so on.
- Added a call to multiqc.info to check for new versions. Disable with config `no_version_check`
- Removed general stats manual row sorting.
- Made filename matching use glob unix style filename match patterns
- Everything (including the data directory) is now created in a temporary directory and moved when MultiQC is complete.
- A handful of performance updates for large analysis directories

---

## [MultiQC v0.4](https://github.com/ewels/MultiQC/releases/tag/v0.4) - 2016-02-16

- New `multiqc_sources.txt` which identifies the paths used to collect all report data for each sample
- Export parsed data as tab-delimited text, `JSON` or `YAML` using the new `-k`/`--data-format` command line option
- Updated HighCharts from `v4.2.2` to `v4.2.3`, fixes tooltip hover bug.
- Nicer export button. Now tied to the export toolbox, hopefully more intuitive.
- FastQC: Per base sequence content heatmap can now be clicked to show line graph for single sample
- FastQC: No longer show adapter contamination datasets with <= 0.1% contamination.
- Picard: Added support for `CollectOxoGMetrics` reports.
- Changed command line option `--name` to `--filename`
- `--name` also used for filename if `--filename` not specified.
- Hide samples toolbox now has switch to _show only_ matching samples
- New regex help box with examples added to report
- New button to copy general stats table to the clipboard
- General Stats table 'floating' header now sorts properly when scrolling
- Bugfix: MultiQC default_dev template now copies module assets properly
- Bufgix: General Stats table floating header now resizes properly when page width changes

---

## [MultiQC v0.3.2](https://github.com/ewels/MultiQC/releases/tag/v0.3.2) - 2016-02-08

- All modules now load their log file search parameters from a config
  file, allowing you to overwrite them using your user config file
  - This is useful if your analysis pipeline renames program outputs
- New Picard (sub)modules - Insert Size, GC Bias & HsMetrics
- New Qualimap (sub)module - RNA-Seq QC
- Made Picard MarkDups show percent by default instead of counts
- Added M-Bias plot to Bismark
- New option to stream report HTML to `stdout`
- Files can now be specified as well as directories
- New options to specify whether the parsed data directory should be created
  - command line flags: `--data` / `--no-data`
  - config option name: `make_data_dir`
- Fixed bug with incorrect path to installation dir config YAML file
- New toolbox drawer for bulk-exporting graph images
- Report side navigation can now be hidden to maximise horizontal space
- Mobile styling improved for narrow screen
- More vibrant colours in the general stats table
- General stats table numbers now left aligned
- Settings now saved and loaded to named localstorage locations
  - Simplified interface - no longer global / single report saving
  - Removed static file config. Solves JS error, no-one was doing this
    since we have standalone reports anyway.
- Added support for Python 3.5
- Fixed bug with module specific CSS / JS includes in some templates
- Made the 'ignore files' config use unix style file pattern matching
- Fixed some bugs in the FastQ Screen module
- Fixed some bugs in the FastQC module
- Fixed occasional general stats table bug
- Table sorting on sample names now works after renaming
- Bismark module restructure
  - Each report type now handled independently (alignment / dedup / meth extraction)
  - M-Bias plot now shows R1 and R2
- FastQC GC content plot now has option for counts or percentages
  - Allows comparison between samples with very different read counts
- Bugfix for reports javascript
  - Caused by updated to remotely loaded HighCharts export script
  - Export script now bundled with multiqc, so does not depend on internet connection
  - Other JS errors fixed in this work
- Bugfix for older FastQC reports - handle old style sequence dup data
- Bugfix for varying Tophat alignment report formats
- Bugfix for Qualimap RNA Seq reports with paired end data

---

## [MultiQC v0.3.1](https://github.com/ewels/MultiQC/releases/tag/v0.3.1) - 2015-11-04

- Hotfix patch to fix broken FastQC module (wasn't finding `.zip` files properly)
- General Stats table colours now flat. Should improve browser speed.
- Empty rows now hidden if appear due to column removal in general stats
- FastQC Kmer plot removed until we have something better to show.

---

## [MultiQC v0.3](https://github.com/ewels/MultiQC/releases/tag/v0.3) - 2015-11-04

- Lots of lovely new documentation!
- Child templates - easily customise specific parts of the default report template
- Plugin hooks - allow other tools to execute custom code during MultiQC execution
- New Preseq module
- New design for general statistics table (snazzy new background bars)
- Further development of toolbox
  - New button to clear all filters
  - Warnings when samples are hidden, plus empty plots and table cols are hidden
  - Active toolbar tab buttons are highlighted
- Lots of refactoring by @moonso to please the Pythonic gods
  - Switched to click instead of argparse to handle command line arguments
  - Code generally conforms to best practices better now.
- Now able to supply multiple directories to search for reports
- Logging output improved (now controlled by `-q` and `-v` for quiet and verbose)
- More HTML output dealt with by the base module, less left to the modules
  - Module introduction text
  - General statistics table now much easier to add to (new helper functions)
- Images, CSS and Javascript now included in HTML, meaning that there is a single
  report file to make sharing easier
- More accessible scrolling in the report - styled scrollbars and 'to top' button.
- Modules and templates now use setuptools entry points, facilitating plugins
  by other packages. Allows niche extensions whilst keeping the core codebase clean.
- The general stats table now has a sticky header row when scrolling, thanks to
  some new javascript wizardry...
- General stats columns can have a _shared key_ which allows common colour schemes
  and data ranges. For instance, all columns describing a read count will now share
  their scale across modules.
- General stats columns can be hidden and reordered with a new modal window.
- Plotting code refactored, reports with many samples (>50 by default) don't
  automatically render to avoid freezing the browser.
- Plots with highlighted and renamed samples now honour this when exporting to
  different file types.

---

## [MultiQC v0.2](https://github.com/ewels/MultiQC/releases/tag/v0.2) - 2015-09-18

- Code restructuring for nearly all modules. Common base module
  functions now handle many more functions (plots, config, file import)
  - See the [contributing notes](https://github.com/ewels/MultiQC/blob/master/CONTRIBUTING.md)
    for instructions on how to use these new helpers to make your own module
- New report toolbox - sample highlighting, renaming, hiding
  - Config is autosaved by default, can also export to a file for sharing
  - Interactive tour to help users find their way around
- New Tophat, Bowtie 2 and QualiMap modules
  - Thanks to @guillermo-carrasco for the QualiMap module
- Bowtie module now works
- New command line parameter `-d` prefixes sample names with the directory that
  they were found in. Allows duplicate filenames without being overwritten.
- Introduction walkthrough helps show what can be done in the report
- Now compatible with both Python 2 and Python 3
- Software version number now printed on command line properly, and in reports.
- Bugfix: FastQC doesn't break when only one report found
- Bugfix: FastQC seq content heatmap highlighting
- Many, many small bugfixes

---

## [MultiQC v0.1](https://github.com/ewels/MultiQC/releases/tag/v0.1) - 2015-09-01

- The first public release of MultiQC, after a month of development. Basic
  structure in place and modules for FastQC, FastQ Screen, Cutadapt, Bismark,
  STAR, Bowtie, Subread featureCounts and Picard MarkDuplicates. Approaching
  stability, though still under fairly heavy development.<|MERGE_RESOLUTION|>--- conflicted
+++ resolved
@@ -19,13 +19,11 @@
   - Tools for working with BUS files
 - [**Pangolin**](https://github.com/cov-lineages/pangolin)
   - Added MultiQC support for Pangolin, the tool that determines SARS-CoV-2 lineages
-<<<<<<< HEAD
 - [**Snippy**](https://github.com/tseemann/snippy)
   - Rapid haploid variant calling and core genome alignment.
-=======
 - [**VEP**](https://www.ensembl.org/info/docs/tools/vep/index.html)
   - Added MultiQC module to add summary statistics of Ensembl VEP annotations.
->>>>>>> a680fe9d
+  - Handle error from missing variants in VEP stats file. ([#1446](https://github.com/ewels/MultiQC/issues/1446))
 
 #### Module updates
 
@@ -47,8 +45,6 @@
   - Updated module to not fail on older field names.
 - **QUAST**
   - Fixed typo causing wrong number of contigs being displayed ([#1442](https://github.com/ewels/MultiQC/issues/1442))
-- **VEP**
-  - Handle error from missing variants in VEP stats file. ([#1446](https://github.com/ewels/MultiQC/issues/1446))
 
 ## [MultiQC v1.10.1](https://github.com/ewels/MultiQC/releases/tag/v1.10.1) - 2021-04-01
 
