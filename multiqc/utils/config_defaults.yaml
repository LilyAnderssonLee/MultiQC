#################################################################
# MultiQC Defaults
#################################################################
# This file contains the default configuration options
# for MultiQC. IT SHOULD NOT BE EDITED. If you want to
# change any of these config options, create a new file
# in any of the following locations:
#  1. <installation_dir>/multiqc_config.yaml (not pip or conda)
#  2. ~/.multiqc_config.yaml
#  3. <working directory>/multiqc_config.yaml
#################################################################

title: null
subtitle: null
intro_text: null
report_comment: null
report_header_info: null
show_analysis_paths: True
show_analysis_time: True
config_file: null
custom_logo: null
custom_logo_url: null
custom_logo_title: null
simple_output: false
template: "default"
profile_runtime: false
pandoc_template: null
read_count_multiplier: 0.000001
read_count_prefix: "M"
read_count_desc: "millions"
long_read_count_multiplier: 0.001
long_read_count_prefix: "K"
long_read_count_desc: "thousands"
base_count_multiplier: 0.000001
base_count_prefix: "Mb"
base_count_desc: "millions"
output_fn_name: "multiqc_report.html"
data_dir_name: "multiqc_data"
plots_dir_name: "multiqc_plots"
data_format: "tsv"
module_tag: []
force: false
prepend_dirs: false
prepend_dirs_depth: 0
prepend_dirs_sep: " | "
file_list: false

make_data_dir: true
zip_data_dir: false
data_dump_file: true
megaqc_url: false
megaqc_access_token: null
megaqc_timeout: 30
export_plots: false
plots_force_flat: false
plots_force_interactive: false
plots_flat_numseries: 100
num_datasets_plot_limit: 50
collapse_tables: true
max_table_rows: 500
table_columns_visible: {}
table_columns_placement: {}
table_cond_formatting_colours:
  - blue: "#337ab7"
  - lbue: "#5bc0de"
  - pass: "#5cb85c"
  - warn: "#f0ad4e"
  - fail: "#d9534f"
table_cond_formatting_rules:
  all_columns:
    pass:
      - s_eq: "pass"
      - s_eq: "true"
    warn:
      - s_eq: "warn"
      - s_eq: "unknown"
    fail:
      - s_eq: "fail"
      - s_eq: "false"
  # PURPLE module - QC Status column
  # TODO: Should update the table plotting code so that this can go in pconfig
  QCStatus:
    fail:
      - s_contains: "fail"
decimalPoint_format: null
thousandsSep_format: null
remove_sections: []
section_comments: {}
lint: False
custom_plot_config: {}

ignore_symlinks: false
ignore_images: true
fn_ignore_dirs:
  - "multiqc_data"
  - "icarus_viewers" # quast
  - "runs_per_reference" # quast
  - "not_aligned" # quast
  - "contigs_reports" # quast

fn_ignore_paths:
  - "*/work/??/??????????????????????????????" # Nextflow work directories - always same hash lengths
  - "*/.snakemake"
  - "*/.singularity" # Singularity cache path
  - "*/__pycache__"
  - "*/site-packages/multiqc" # MultiQC installation directory
sample_names_ignore: []
sample_names_ignore_re: []
sample_names_rename_buttons: []
sample_names_rename: []
show_hide_buttons: []
show_hide_patterns: []
show_hide_regex: []
show_hide_mode: []
no_version_check: false
log_filesize_limit: 10000000
report_readerrors: false
skip_generalstats: false
data_format_extensions:
  tsv: "txt"
  json: "json"
  yaml: "yaml"
export_plot_formats:
  - "png"
  - "svg"
  - "pdf"

# Custom Config settings
custom_content:
  order: []

# Option to disable sample name cleaning if desired
fn_clean_sample_names: true

# Used for cleaning sample names. Should be strings.
# NB: These are removed in order!
fn_clean_exts:
  - ".gz"
  - ".fastq"
  - ".fq"
  - ".bam"
  - ".sam"
  - ".sra"
  - ".vcf"
  - ".dat"
  - "_tophat"
  - ".log"
  - ".stderr"
  - ".out"
  - ".spp"
  - ".fa"
  - ".fasta"
  - ".png"
  - ".jpg"
  - ".jpeg"
  - ".html"
  - "Log.final"
  - "ReadsPerGene"
  - ".flagstat"
  - "_star_aligned"
  - "_fastqc"
  - ".hicup"
  - ".counts"
  - "_counts"
  - ".txt"
  - ".tsv"
  - ".csv"
  - ".aligned"
  - "Aligned"
  - ".merge"
  - ".deduplicated"
  - ".dedup"
  - ".clean"
  - ".sorted"
  - ".report"
  - "| stdin"
  - ".geneBodyCoverage"
  - ".inner_distance_freq"
  - ".junctionSaturation_plot.r"
  - ".pos.DupRate.xls"
  - ".GC.xls"
  - "_slamdunk"
  - "_bismark"
  - ".conpair"
  - ".concordance"
  - ".contamination"
  - ".BEST.results"
  - "_peaks.xls"
  - ".relatedness"
  - ".cnt"
  - ".aqhist"
  - ".bhist"
  - ".bincov"
  - ".bqhist"
  - ".covhist"
  - ".covstats"
  - ".ehist"
  - ".gchist"
  - ".idhist"
  - ".ihist"
  - ".indelhist"
  - ".lhist"
  - ".mhist"
  - ".qahist"
  - ".qhist"
  - ".rpkm"
  - ".selfSM"
  - ".extendedFrags"
  - "_SummaryStatistics"
  - ".purple.purity"
  - ".purple.qc"
  - ".trim"
  - ".bowtie2"
  - ".mkD"
  - ".highfreq"
  - ".lowfreq"
  - ".consensus"
  - ".snpEff"
  - ".snpeff"
  - ".scaffolds"
  - ".contigs"
  - ".kraken2"
  - ".ccurve"
  - ".hisat2"
  - "_duprate"
  - ".markdup"
  - ".read_distribution"
  - ".junction_annotation"
  - ".infer_experiment"
  - ".biotype"
  - ".ivar"
  - ".mpileup"
  - ".primer_trim"
  - ".mapped"
  - ".vep"
  - "_vep"

# These are removed after the above, only if sample names
# start or end with this string. Again, removed in order.
fn_clean_trim:
  - "."
  - ":"
  - "_"
  - "-"
  - ".r"
  - "_val"
  - ".idxstats"
  - "_trimmed"
  - ".trimmed"
  - ".csv"
  - ".yaml"
  - ".yml"
  - ".json"
  - "_mqc"
  - "short_summary_"
  - "_summary"
  - ".summary"
  - ".align"
  - ".h5"
  - "_matrix"
  - ".stats"
  - ".hist"

# Files to ignore when indexing files.
# Grep file match patterns.
fn_ignore_files:
  - ".DS_Store"
  - ".py[cod]"
  - "*.bam"
  - "*.bai"
  - "*.sam"
  - "*.fq.gz"
  - "*.fastq.gz"
  - "*.fq"
  - "*.fastq"
  - "*.fa"
  - "*.gtf"
  - "*.bed"
  - "*.vcf"
  - "*.tbi"
  - "*.txt.gz"
  - "*.pdf"
  - "*.md5"
  - "*[!s][!u][!m][!_\\.m][!mva][!qer][!cpy].html" # Allow _mqc.html, _vep.html and summary.html files

# Favourite modules that should appear at the top in preference
# This is in addition to those below. These appear above _all_ other
# modules (even those not present in the below list).
top_modules: []

# Order that modules should appear in report. Try to list in order of analysis.
module_order:
  # MultiQC general module for catching output from custom scripts
  - "custom_content"
  # Post-alignment QC
  - ngsderive:
      module_tag:
        - DNA
        - RNA
  - purple:
      module_tag:
        - DNA
        - cancer
  - conpair:
      module_tag:
        - WGS
        - cancer
        - DNA
  - peddy:
      module_tag:
        - DNA
  - somalier:
      module_tag:
        - DNA
        - Methylation
        - WGS
        - cancer
        - chip
        - RNA
  - methylQA:
      module_tag:
        - Methylation
        - DNA
  - mosdepth:
      module_tag:
        - DNA
        - RNA
  - phantompeakqualtools:
      module_tag:
        - chip
  - qualimap:
      module_tag:
        - DNA
        - RNA
  - preseq:
      module_tag:
        - DNA
        - RNA
  - quast:
      module_tag:
        - DNA
        - metagenomics
        - Denovo
  - qorts:
      module_tag:
        - RNA
  - rna_seqc:
      module_tag:
        - RNA
  - rockhopper:
      module_tag:
        - RNA
  - rsem:
      module_tag:
        - RNA
  - rseqc:
      module_tag:
        - RNA
  - busco:
      module_tag:
        - Denovo
  - bustools:
      module_tag:
        - RNA
  - goleft_indexcov:
      module_tag:
        - DNA
  - disambiguate:
      module_tag:
        - RNA
  - supernova:
      module_tag:
        - DNA
        - Denovo
  - deeptools:
      module_tag:
        - DNA
        - RNA
        - chip
  - sargasso:
      module_tag:
        - RNA
  - verifybamid:
      module_tag:
        - DNA
  - mirtrace:
      module_tag:
        - smRNA
        - miRNA
  - happy:
      module_tag:
        - DNA
  - mirtop:
      module_tag:
        - miRNA

  # Post-alignment processing
  - homer:
      module_tag:
        - RNA
        - DNA
        - chip
  - hops:
      module_tag:
        - DNA
        - metagenomics
        - ancient
  - macs2:
      module_tag:
        - chip
  - theta2:
      module_tag:
        - DNA
        - cancer
  - snpeff:
      module_tag:
        - DNA
  - gatk:
      module_tag:
        - DNA
  - htseq:
      module_tag:
        - DNA
        - RNA
  - bcftools:
      module_tag:
        - DNA
  - featureCounts:
      module_tag:
        - DNA
        - RNA
  - fgbio:
      module_tag:
        - DNA
        - RNA
        - umi
  - dragen:
      module_tag:
        - DNA
        - RNA
  - dedup:
      module_tag:
        - DNA
        - ancient
  - damageprofiler:
      module_tag:
        - DNA
        - ancient
  - biobambam2:
      module_tag:
        - DNA
        - RNA
  - jcvi:
      module_tag:
        - denovo
  - mtnucratio:
      module_tag:
        - DNA
        - ancient
  - picard:
      module_tag:
        - DNA
        - RNA
  - vep:
      module_tag:
        - DNA
  - sentieon:
      module_tag:
        - DNA
  - prokka:
      module_tag:
        - prokarytotic
        - denovo
  - qc3C:
      module_tag:
        - hi-c
  - samblaster:
      module_tag:
        - DNA
        - RNA
  - samtools:
      module_tag:
        - DNA
        - RNA
  - sexdeterrmine:
      module_tag:
        - DNA
  - eigenstratdatabasetools:
      module_tag:
        - DNA
  - bamtools:
      module_tag:
        - DNA
        - RNA
  - jellyfish:
      module_tag:
        - DNA
  - vcftools:
      module_tag:
        - DNA
  - longranger:
      module_tag:
        - DNA
        - WGS
  - stacks:
      module_tag:
        - DNA
  - varscan2:
      module_tag:
        - DNA

  # Alignment tool stats
  - bbmap:
      module_tag:
        - DNA
        - RNA
  - bismark:
      module_tag:
        - DNA
        - methylation
  - biscuit:
      module_tag:
        - DNA
        - methylation
  - hicexplorer:
      module_tag:
        - hi-c
  - hicup:
      module_tag:
        - hi-c
  - hicpro:
      module_tag:
        - hi-c
  - salmon:
      module_tag:
        - RNA
  - kallisto:
      module_tag:
        - RNA
  - slamdunk:
      module_tag:
        - slam
  - star:
      module_tag:
        - RNA
  - hisat2:
      module_tag:
        - RNA
  - tophat:
      module_tag:
        - RNA
  - bowtie2:
      module_tag:
        - RNA
  - bowtie1:
      module_tag:
        - RNA
  - snpsplit:
      module_tag:
        - DNA
        - RNA
        - methylation
        - allele-specific
<<<<<<< HEAD
  - odgi:
      module_tag:
        - DNA
        - pangenome

=======
  - pangolin:
      module_tag:
        - DNA
        - virus
>>>>>>> 696c1ce8
  # Pre-alignment QC
  - kat:
      module_tag:
        - DNA
  - leehom:
      module_tag:
        - RNA
        - DNA
  - adapterRemoval:
      module_tag:
        - RNA
        - DNA
  - clipandmerge:
      module_tag:
        - DNA
        - ancient
  - cutadapt:
      module_tag:
        - RNA
        - DNA
  - flexbar:
      module_tag:
        - RNA
        - DNA
  - kaiju:
      module_tag:
        - DNA
        - metagenomics
  - kraken:
      module_tag:
        - DNA
        - metagenomics
  - malt:
      module_tag:
        - DNA
        - metagenomics
        - ancient
  - trimmomatic:
      module_tag:
        - RNA
        - DNA
  - sickle:
      module_tag:
        - RNA
        - DNA
  - skewer:
      module_tag:
        - RNA
        - DNA
  - sortmerna:
      module_tag:
        - RNA
        - DNA
  - biobloomtools:
      module_tag:
        - RNA
        - DNA
  - fastq_screen:
      module_tag:
        - RNA
        - DNA
  - afterqc:
      module_tag:
        - RNA
        - DNA
  - fastp:
      module_tag:
        - RNA
        - DNA
  - fastqc:
      module_tag:
        - RNA
        - DNA
  - pychopper:
      module_tag:
        - RNA
  - pycoqc:
      module_tag:
        - DNA
        - RNA
  - minionqc:
      module_tag:
        - DNA
        - RNA
  - multivcfanalyzer:
      module_tag:
        - DNA
        - ancient
  - clusterflow:
      module_tag:
        - RNA
        - DNA
        - methylation
  - bcl2fastq:
      module_tag:
        - RNA
        - DNA
        - methylation
  - interop:
      module_tag:
        - RNA
        - DNA
        - methylation
  - ivar:
      module_tag:
        - RNA
        - epidemiology
        - virus
  - flash:
      module_tag:
        - DNA
        - RNA
  - seqyclean:
      module_tag:
        - DNA
        - RNA
  - optitype:
      module_tag:
        - DNA
        - RNA
        - HLATyping<|MERGE_RESOLUTION|>--- conflicted
+++ resolved
@@ -561,18 +561,15 @@
         - RNA
         - methylation
         - allele-specific
-<<<<<<< HEAD
   - odgi:
       module_tag:
         - DNA
         - pangenome
 
-=======
   - pangolin:
       module_tag:
         - DNA
         - virus
->>>>>>> 696c1ce8
   # Pre-alignment QC
   - kat:
       module_tag:
