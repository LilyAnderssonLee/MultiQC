# MultiQC search patterns.
# Default configurations for how modules can find their log files.
# Loaded by the config module so that these patterns can be overwritten in user config files.

adapterRemoval:
  fn: "*.settings"
  contents: "AdapterRemoval"
  num_lines: 1
afterqc:
  fn: "*.json"
  contents: "allow_mismatch_in_poly"
bamtools/stats:
  contents: "Stats for BAM file(s):"
  shared: true
  num_lines: 10
bbmap/stats:
  contents: "#Name	Reads	ReadsPct"
  num_lines: 4
bbmap/aqhist:
  contents: "#Quality	count1	fraction1	count2	fraction2"
  num_lines: 1
bbmap/bhist:
  contents: "#Pos	A	C	G	T	N"
  num_lines: 1
bbmap/bincov:
  # 3rd line (1st is #Mean)
  contents: "#RefName	Cov	Pos	RunningPos"
  num_lines: 3
bbmap/bqhist:
  contents: "#BaseNum	count_1	min_1	max_1	mean_1	Q1_1	med_1	Q3_1	LW_1	RW_1	count_2	min_2	max_2	mean_2	Q1_2	med_2	Q3_2	LW_2	RW_2"
  num_lines: 1
bbmap/covhist:
  contents: "#Coverage	numBases"
  num_lines: 1
bbmap/covstats:
  contents: "#ID	Avg_fold"
  num_lines: 1
bbmap/ehist:
  contents: "#Errors	Count"
  num_lines: 1
bbmap/gchist:
  # 5th line (1st is #Mean)
  contents: "#GC	Count"
  num_lines: 5
bbmap/idhist:
  contents: "#Mean_reads"
  num_lines: 1
bbmap/ihist:
  # 6th line (first is #Mean)
  contents: "#InsertSize	Count"
  num_lines: 6
bbmap/indelhist:
  contents: "#Length	Deletions	Insertions"
  num_lines: 1
bbmap/lhist:
  contents: "#Length	Count"
  num_lines: 1
bbmap/mhist:
  contents: "#BaseNum	Match1	Sub1	Del1	Ins1	N1	Other1	Match2	Sub2	Del2	Ins2	N2	Other2"
  num_lines: 1
bbmap/qahist:
  contents: "#Deviation"
  num_lines: 1
bbmap/qhist:
  contents: "#BaseNum	Read1_linear	Read1_log	Read1_measured	Read2_linear	Read2_log	Read2_measured"
  num_lines: 1
bbmap/rpkm:
  contents: "#File	"
  num_lines: 1
bbmap/statsfile_machine:
  contents: "Reads Used="
  num_lines: 1
bbmap/statsfile:
  contents: "Reads Used:"
  num_lines: 1
bcftools/stats:
  contents: "This file was produced by bcftools stats"
  shared: true
bcl2fastq:
  fn: "Stats.json"
  contents: "DemuxResults"
  num_lines: 300
biobambam2/bamsormadup:
  contents: "# bamsormadup"
  num_lines: 2
biobloomtools:
  contents: "filter_id	hits	misses	shared	rate_hit	rate_miss	rate_shared"
  num_lines: 2
biscuit/align_mapq:
  fn: "*_mapq_table.txt"
  contents: "BISCUITqc Mapping Quality Table"
  num_lines: 3
biscuit/align_strand:
  fn: "*_strand_table.txt"
  contents: "BISCUITqc Strand Table"
  num_lines: 3
biscuit/align_isize:
  fn: "*_isize_table.txt"
  contents: "BISCUITqc Insert Size Table"
  num_lines: 3
biscuit/dup_report:
  fn: "*_dup_report.txt"
  contents: "BISCUITqc Read Duplication Table"
  num_lines: 3
biscuit/qc_cv:
  fn: "*_cv_table.txt"
  contents: "BISCUITqc Uniformity Table"
  num_lines: 3
biscuit/covdist_all_base_botgc:
  fn: "*_covdist_all_base_botgc_table.txt"
biscuit/covdist_all_base:
  fn: "*_covdist_all_base_table.txt"
biscuit/covdist_all_base_topgc:
  fn: "*_covdist_all_base_topgc_table.txt"
biscuit/covdist_q40_base_botgc:
  fn: "*_covdist_q40_base_botgc_table.txt"
biscuit/covdist_q40_base:
  fn: "*_covdist_q40_base_table.txt"
biscuit/covdist_q40_base_topgc:
  fn: "*_covdist_q40_base_topgc_table.txt"
biscuit/covdist_all_cpg_botgc:
  fn: "*_covdist_all_cpg_botgc_table.txt"
biscuit/covdist_all_cpg:
  fn: "*_covdist_all_cpg_table.txt"
biscuit/covdist_all_cpg_topgc:
  fn: "*_covdist_all_cpg_topgc_table.txt"
biscuit/covdist_q40_cpg_botgc:
  fn: "*_covdist_q40_cpg_botgc_table.txt"
biscuit/covdist_q40_cpg:
  fn: "*_covdist_q40_cpg_table.txt"
biscuit/covdist_q40_cpg_topgc:
  fn: "*_covdist_q40_cpg_topgc_table.txt"
biscuit/cpg_retention_readpos:
  fn: "*_CpGRetentionByReadPos.txt"
biscuit/cph_retention_readpos:
  fn: "*_CpHRetentionByReadPos.txt"
biscuit/base_avg_retention_rate:
  fn: "*_totalBaseConversionRate.txt"
biscuit/read_avg_retention_rate:
  fn: "*_totalReadConversionRate.txt"
bismark/align:
  fn: "*_[SP]E_report.txt"
bismark/dedup:
  fn: "*.deduplication_report.txt"
bismark/meth_extract:
  fn: "*_splitting_report.txt"
bismark/m_bias:
  fn: "*M-bias.txt"
bismark/bam2nuc:
  fn: "*.nucleotide_stats.txt"
bowtie1:
  contents: "# reads processed:"
  exclude_fn:
    # Tophat log files
    - "bowtie.left_kept_reads.log"
    - "bowtie.left_kept_reads.m2g_um.log"
    - "bowtie.left_kept_reads.m2g_um_seg1.log"
    - "bowtie.left_kept_reads.m2g_um_seg2.log"
    - "bowtie.right_kept_reads.log"
    - "bowtie.right_kept_reads.m2g_um.log"
    - "bowtie.right_kept_reads.m2g_um_seg1.log"
    - "bowtie.right_kept_reads.m2g_um_seg2.log"
  shared: true
bowtie2:
  contents: "reads; of these:"
  exclude_contents:
    - "bisulfite"
    - "HiC-Pro"
  shared: true
busco:
  fn: "short_summary*"
  contents: "BUSCO version is:"
  num_lines: 1
custom_content:
  fn_re: '.+_mqc\.(yaml|yml|json|txt|csv|tsv|log|out|png|jpg|jpeg|html)'
clipandmerge:
  contents: "ClipAndMerge ("
  num_lines: 5
clusterflow/logs:
  fn: "*_clusterFlow.txt"
  shared: true
clusterflow/runfiles:
  fn: "*.run"
  contents: "Cluster Flow Run File"
  num_lines: 2
conpair/concordance:
  contents: "markers (coverage per marker threshold : "
  num_lines: 3
conpair/contamination:
  contents: "Tumor sample contamination level: "
  num_lines: 3
cutadapt:
  contents: "This is cutadapt"
  # contents: 'cutadapt version' # Use this instead if using very old versions of cutadapt (eg. v1.2)
  shared: true
damageprofiler:
  fn: "*dmgprof.json"
dedup:
  fn: "*dedup.json"
deeptools/bamPEFragmentSizeTable:
  contents: "	Frag. Sampled	Frag. Len. Min.	Frag. Len. 1st. Qu.	Frag. Len. Mean	Frag. Len. Median	Frag. Len. 3rd Qu."
  num_lines: 1
deeptools/bamPEFragmentSizeDistribution:
  contents: "#bamPEFragmentSize"
  num_lines: 1
deeptools/estimateReadFiltering:
  contents: "Sample	Total Reads	Mapped Reads	Alignments in blacklisted regions	Estimated mapped reads"
  num_lines: 1
deeptools/plotCorrelationData:
  contents: "#plotCorrelation --outFileCorMatrix"
  num_lines: 1
deeptools/plotCoverageStdout:
  contents: "sample	mean	std	min	25%	50%	75%	max"
  num_lines: 1
deeptools/plotCoverageOutRawCounts:
  contents: "#plotCoverage --outRawCounts"
  num_lines: 1
deeptools/plotEnrichment:
  contents: "file	featureType	percent	featureReadCount	totalReadCount"
  num_lines: 1
deeptools/plotFingerprintOutRawCounts:
  contents: "#plotFingerprint --outRawCounts"
  num_lines: 1
deeptools/plotFingerprintOutQualityMetrics:
  contents: "Sample	AUC	Synthetic AUC	X-intercept	Synthetic X-intercept	Elbow Point	Synthetic Elbow Point"
  num_lines: 1
deeptools/plotPCAData:
  contents: "#plotPCA --outFileNameData"
  num_lines: 1
deeptools/plotProfile:
  contents: "bin labels"
  num_lines: 1
dragen/vc_metrics:
  fn: "*.vc_metrics.csv"
dragen/ploidy_estimation_metrics:
  fn: "*.ploidy_estimation_metrics.csv"
dragen/contig_mean_cov:
  fn_re: '.*\.(wgs|target_bed)_contig_mean_cov_?(tumor|normal)?\.csv'
dragen/coverage_metrics:
  fn_re: '.*\.(wgs|target_bed)_coverage_metrics_?(tumor|normal)?\.csv'
dragen/fine_hist:
  fn_re: '.*\.(wgs|target_bed)_fine_hist_?(tumor|normal)?\.csv'
dragen/fragment_length_hist:
  fn: "*.fragment_length_hist.csv"
dragen/mapping_metrics:
  fn: "*.mapping_metrics.csv"
  contents: "Number of unique reads (excl. duplicate marked reads)"
  num_lines: 50
eigenstratdatabasetools:
  fn: "*_eigenstrat_coverage.json"
fastp:
  fn: "*fastp.json"
fastq_screen:
  fn: "*_screen.txt"
fastqc/data:
  fn: "fastqc_data.txt"
fastqc/zip:
  fn: "*_fastqc.zip"
fastqc/theoretical_gc:
  fn: "*fastqc_theoretical_gc*"
featurecounts:
  fn: "*.summary"
  shared: true
fgbio/groupreadsbyumi:
  contents: "fraction_gt_or_eq_family_size"
  num_lines: 3
fgbio/errorratebyreadposition:
  contents: "read_number	position	bases_total	errors	error_rate	a_to_c_error_rate	a_to_g_error_rate	a_to_t_error_rate	c_to_a_error_rate	c_to_g_error_rate	c_to_t_error_rate"
  num_lines: 3
flash/log:
  contents: "[FLASH]"
  shared: true
flash/hist:
  fn: "*flash*.hist"
flexbar:
  contents: "Flexbar - flexible barcode and adapter removal"
  shared: true
gatk/varianteval:
  contents: "#:GATKTable:TiTvVariantEvaluator"
  shared: true
gatk/base_recalibrator:
  contents: "#:GATKTable:Arguments:Recalibration"
  num_lines: 3
goleft_indexcov/roc:
  fn: "*-indexcov.roc"
goleft_indexcov/ped:
  fn: "*-indexcov.ped"
happy:
  fn: "*.summary.csv"
  contents: "Type,Filter,TRUTH"
htseq:
  contents: "__too_low_aQual"
hicexplorer:
  contents: "Min rest. site distance"
  max_filesize: 4096
  num_lines: 26
hicup:
  fn: "HiCUP_summary_report*"
hicpro/mmapstat:
  fn: "*.mmapstat"
hicpro/mpairstat:
  fn: "*.mpairstat"
hicpro/mergestat:
  fn: "*.mergestat"
hicpro/mRSstat:
  fn: "*.mRSstat"
hicpro/assplit:
  fn: "*.assplit.stat"
hisat2:
  contents: "HISAT2 summary stats:"
  shared: true
homer/findpeaks:
  contents: "# HOMER Peaks"
  num_lines: 3
homer/GCcontent:
  fn: "tagGCcontent.txt"
homer/genomeGCcontent:
  fn: "genomeGCcontent.txt"
homer/RestrictionDistribution:
  fn: "petagRestrictionDistribution.*.txt"
homer/LengthDistribution:
  fn: "tagLengthDistribution.txt"
homer/tagInfo:
  fn: "tagInfo.txt"
homer/FreqDistribution:
  fn: "petag.FreqDistribution_1000.txt"
hops:
  fn: "heatmap_overview_Wevid.json"
interop/summary:
  contents: "Level,Yield,Projected Yield,Aligned,Error Rate,Intensity C1,%>=Q30"
interop/index-summary:
  contents: "Total Reads,PF Reads,% Read Identified (PF),CV,Min,Max"
ivar/trim:
  contents: "Number of references"
  num_lines: 8
jcvi:
  contents: "     o    % GC    % of genome    Average size (bp)    Median size (bp)    Number    Total length (Mb)"
jellyfish:
  fn: "*_jf.hist"
kaiju:
  contents_re: 'file\tpercent\treads\ttaxon_id\ttaxon_name'
  num_lines: 1
kallisto:
  contents: "[quant] finding pseudoalignments for the reads"
  shared: true
kat:
  fn: "*.dist_analysis.json"
kraken:
  contents_re: '^\s{1,2}(\d{1,2}\.\d{1,2})\t(\d+)\t(\d+)\t([\dUDKPCOFGS-]{1,3})\t(\d+)\s+(.+)'
  num_lines: 2
leehom:
  contents: "Adapter dimers/chimeras"
  shared: true
longranger/summary:
  fn: "*summary.csv"
  contents: "longranger_version,instrument_ids,gems_detected,mean_dna_per_gem,bc_on_whitelist,bc_mean_qscore,n50_linked_reads_per_molecule"
  num_lines: 2
longranger/invocation:
  fn: "_invocation"
  contents: "call PHASER_SVCALLER_CS("
  max_filesize: 2048
macs2:
  fn: "*_peaks.xls"
malt:
  contents: "MaltRun - Aligns sequences using MALT (MEGAN alignment tool)"
  num_lines: 2
methylQA:
  fn: "*.report"
  shared: true
minionqc:
  fn: "summary.yaml"
  contents: "total.gigabases"
mirtop:
  fn: "*_mirtop_stats.log"
mirtrace/summary:
  fn: "mirtrace-results.json"
mirtrace/length:
  fn: "mirtrace-stats-length.tsv"
mirtrace/contaminationbasic:
  fn: "mirtrace-stats-contamination_basic.tsv"
mirtrace/mirnacomplexity:
  fn: "mirtrace-stats-mirna-complexity.tsv"
mtnucratio:
  fn: "*mtnuc.json"
mosdepth/global_dist:
  fn: "*.mosdepth.global.dist.txt"
mosdepth/region_dist:
  fn: "*.mosdepth.region.dist.txt"
multivcfanalyzer:
  fn: "MultiVCFAnalyzer.json"
disambiguate:
  contents: "unique species A pairs"
  num_lines: 2
ngsderive/strandedness:
  contents: "File	TotalReads	ForwardPct	ReversePct	Predicted"
  num_lines: 1
ngsderive/instrument:
  contents: "File	Instrument	Confidence	Basis"
  num_lines: 1
ngsderive/readlen:
  contents: "File	Evidence	MajorityPctDetected	ConsensusReadLength"
  num_lines: 1
ngsderive/encoding:
  contents: "File	Evidence	ProbableEncoding"
  num_lines: 1
ngsderive/junction_annotation:
  contents: "File	total_junctions	total_splice_events	known_junctions	partial_novel_junctions	complete_novel_junctions	known_spliced_reads	partial_novel_spliced_reads	complete_novel_spliced_reads"
  num_lines: 1
optitype:
  contents: "	A1	A2	B1	B2	C1	C2	Reads	Objective"
  num_lines: 1
peddy/summary_table:
  fn: "*.peddy.ped"
peddy/het_check:
  fn: "*.het_check.csv"
peddy/ped_check:
  fn: "*.ped_check.csv"
peddy/sex_check:
  fn: "*.sex_check.csv"
peddy/background_pca:
  fn: "*.background_pca.json"
somalier/somalier-ancestry:
  fn: "*.somalier-ancestry.tsv"
somalier/samples:
  fn: "*.samples.tsv"
  contents: "#family_id"
  num_lines: 5
somalier/pairs:
  fn: "*.pairs.tsv"
  contents: "hom_concordance"
  num_lines: 5
phantompeakqualtools/out:
  fn: "*.spp.out"
picard/alignment_metrics:
  contents: "AlignmentSummaryMetrics"
  shared: true
picard/basedistributionbycycle:
<<<<<<< HEAD
    contents: 'BaseDistributionByCycleMetrics'
    shared: true
picard/crosscheckfingerprints:
    contents: 'CrosscheckFingerprints'
    shared: true
=======
  contents: "BaseDistributionByCycleMetrics"
  shared: true
>>>>>>> 404fc78c
picard/gcbias:
  contents: "GcBias"
  shared: true
picard/hsmetrics:
  contents: "HsMetrics"
  shared: true
picard/insertsize:
  contents: "InsertSizeMetrics"
  shared: true
picard/markdups:
  contents: "DuplicationMetrics"
  shared: true
picard/oxogmetrics:
  contents: "OxoGMetrics"
  shared: true
picard/pcr_metrics:
  contents: "TargetedPcrMetrics"
  shared: true
picard/quality_by_cycle:
  contents_re: "[Qq]uality[Bb]y[Cc]ycle"
  contents: "MEAN_QUALITY"
  shared: true
picard/quality_score_distribution:
  contents_re: "[Qq]uality[Ss]core[Dd]istribution"
  contents: "COUNT_OF_Q"
  shared: true
picard/quality_yield_metrics:
  contents: "QualityYieldMetrics"
  shared: true
picard/rnaseqmetrics:
  contents_re: "[Rr]na[Ss]eq[Mm]etrics"
  contents: "## METRICS CLASS"
  shared: true
picard/rrbs_metrics:
  contents: "RrbsSummaryMetrics"
  shared: true
picard/sam_file_validation:
  fn: "*[Vv]alidate[Ss]am[Ff]ile*"
picard/variant_calling_metrics:
  # This looks wrong but I think it's intentional - tests fail if I "fix" it
  fn: "*.variant_calling_detail_metrics"
  contents: "CollectVariantCallingMetrics"
  shared: true
picard/wgs_metrics:
  contents: "CollectWgsMetrics"
  shared: true
preseq:
  - contents: "EXPECTED_DISTINCT"
    num_lines: 2
  - contents: "distinct_reads"
    num_lines: 2
preseq/real_counts:
  fn: "*preseq_real_counts*"
prokka:
  contents: "contigs:"
  num_lines: 2
purple/qc:
  fn: "*.purple.qc"
purple/purity:
  fn: "*.purple.purity.tsv"
pycoqc:
  contents: '"pycoqc":'
  num_lines: 2
pychopper:
  contents: "Classification	Rescue"
  num_lines: 6
qc3C:
  fn: "*.qc3C.json"
qorts:
  contents: "BENCHMARK_MinutesOnSamIteration"
  num_lines: 100
qualimap/bamqc/genome_results:
  fn: "genome_results.txt"
qualimap/bamqc/coverage:
  fn: "coverage_histogram.txt"
qualimap/bamqc/insert_size:
  fn: "insert_size_histogram.txt"
qualimap/bamqc/genome_fraction:
  fn: "genome_fraction_coverage.txt"
qualimap/bamqc/gc_dist:
  fn: "mapped_reads_gc-content_distribution.txt"
qualimap/rnaseq/rnaseq_results:
  fn: "rnaseq_qc_results.txt"
qualimap/rnaseq/coverage:
  fn: "coverage_profile_along_genes_(total).txt"
quast:
  fn: "report.tsv"
  shared: true
rna_seqc/metrics_v1:
  fn: "*metrics.tsv"
  contents: "Sample	Note	"
  shared: true
rna_seqc/metrics_v2:
  fn: "*metrics.tsv"
  contents: "High Quality Ambiguous Alignment Rate"
  shared: true
rna_seqc/coverage:
  fn_re: 'meanCoverageNorm_(high|medium|low)\.txt'
rna_seqc/correlation:
  fn_re: 'corrMatrix(Pearson|Spearman)\.txt'
rockhopper:
  fn: "summary.txt"
  contents: "Number of gene-pairs predicted to be part of the same operon"
  max_filesize: 500000
rsem:
  fn: "*.cnt"
rseqc/bam_stat:
  contents: "Proper-paired reads map to different chrom:"
  max_filesize: 500000
rseqc/gene_body_coverage:
  fn: "*.geneBodyCoverage.txt"
rseqc/inner_distance:
  fn: "*.inner_distance_freq.txt"
rseqc/junction_annotation:
  contents: "Partial Novel Splicing Junctions:"
  max_filesize: 500000
rseqc/junction_saturation:
  fn: "*.junctionSaturation_plot.r"
rseqc/read_gc:
  fn: "*.GC.xls"
rseqc/read_distribution:
  contents: "Group               Total_bases         Tag_count           Tags/Kb"
  max_filesize: 500000
rseqc/read_duplication_pos:
  fn: "*.pos.DupRate.xls"
rseqc/infer_experiment:
  - fn: "*infer_experiment.txt"
  - contents: "Fraction of reads explained by"
    max_filesize: 500000
salmon/meta:
  fn: "meta_info.json"
  contents: "salmon_version"
salmon/fld:
  fn: "flenDist.txt"
samblaster:
  contents: "samblaster: Version"
  shared: true
samtools/stats:
  contents: "This file was produced by samtools stats"
  shared: true
samtools/flagstat:
  contents: "in total (QC-passed reads + QC-failed reads)"
  shared: true
samtools/idxstats:
  fn: "*idxstat*"
samtools/rmdup:
  contents: "[bam_rmdup"
  shared: true
sargasso:
  fn: "overall_filtering_summary.txt"
sentieon/alignment_metrics:
  contents: "--algo AlignmentStat"
  shared: true
sentieon/insertsize:
  contents: "--algo InsertSizeMetricAlgo"
  shared: true
sentieon/gcbias:
  contents: "--algo GCBias"
  shared: true
seqyclean:
  fn: "*_SummaryStatistics.tsv"
sexdeterrmine:
  fn: "sexdeterrmine.json"
sickle:
  contents_re: 'FastQ \w*\s?records kept: .*'
  num_lines: 2
skewer:
  contents: "maximum error ratio allowed (-r):"
  shared: true
slamdunk/summary:
  contents: "# slamdunk summary"
  num_lines: 1
slamdunk/PCA:
  contents: "# slamdunk PCA"
  num_lines: 1
slamdunk/rates:
  contents: "# slamdunk rates"
  num_lines: 1
slamdunk/utrrates:
  contents: "# slamdunk utrrates"
  num_lines: 1
slamdunk/tcperreadpos:
  contents: "# slamdunk tcperreadpos"
  num_lines: 1
slamdunk/tcperutrpos:
  contents: "# slamdunk tcperutr"
  num_lines: 1
snpeff:
  contents: "SnpEff_version"
  max_filesize: 5000000
snpsplit/old:
  contents: "Writing allele-flagged output file to:"
  num_lines: 2
snpsplit/new:
  fn: "*SNPsplit_report.yaml"
sortmerna:
  contents: "Minimal SW score based on E-value"
  shared: true
stacks/gstacks:
  fn: "gstacks.log.distribs"
  contents: "BEGIN effective_coverages_per_sample"
stacks/populations:
  fn: "populations.log.distribs"
  contents: "BEGIN missing_samples_per_loc_prefilters"
stacks/sumstats:
  fn: "*.sumstats_summary.tsv"
  contents: "# Pop ID	Private	Num_Indv	Var	StdErr	P	Var"
  max_filesize: 1000000
star:
  fn: "*Log.final.out"
star/genecounts:
  fn: "*ReadsPerGene.out.tab"
supernova/report:
  fn: "*report*.txt"
  num_lines: 100
  contents: "- assembly checksum ="
supernova/summary:
  fn: "summary.json"
  num_lines: 120
  contents: '"lw_mean_mol_len":'
supernova/molecules:
  fn: "histogram_molecules.json"
  num_lines: 10
  contents: '"description": "molecules",'
supernova/kmers:
  fn: "histogram_kmer_count.json"
  num_lines: 10
  contents: '"description": "kmer_count",'
theta2:
  fn: "*.BEST.results"
tophat:
  fn: "*align_summary.txt"
  shared: true
trimmomatic:
  contents: "Trimmomatic"
  shared: true
varscan2/mpileup2snp:
  contents: "Only SNPs will be reported"
  num_lines: 3
varscan2/mpileup2indel:
  contents: "Only indels will be reported"
  num_lines: 3
varscan2/mpileup2cns:
  contents: "Only variants will be reported"
  num_lines: 3
vcftools/relatedness2:
  fn: "*.relatedness2"
vcftools/tstv_by_count:
  fn: "*.TsTv.count"
vcftools/tstv_by_qual:
  fn: "*.TsTv.qual"
vcftools/tstv_summary:
  fn: "*.TsTv.summary"
verifybamid/selfsm:
  fn: "*.selfSM"<|MERGE_RESOLUTION|>--- conflicted
+++ resolved
@@ -435,16 +435,11 @@
   contents: "AlignmentSummaryMetrics"
   shared: true
 picard/basedistributionbycycle:
-<<<<<<< HEAD
-    contents: 'BaseDistributionByCycleMetrics'
-    shared: true
+  contents: "BaseDistributionByCycleMetrics"
+  shared: true
 picard/crosscheckfingerprints:
-    contents: 'CrosscheckFingerprints'
-    shared: true
-=======
-  contents: "BaseDistributionByCycleMetrics"
-  shared: true
->>>>>>> 404fc78c
+  contents: "CrosscheckFingerprints"
+  shared: true
 picard/gcbias:
   contents: "GcBias"
   shared: true
