# MultiQC search patterns.
# Default configurations for how modules can find their log files.
# Loaded by the config module so that these patterns can be overwritten in user config files.

adapterRemoval:
  fn: "*.settings"
  contents: "AdapterRemoval"
  num_lines: 1
afterqc:
  fn: "*.json"
  contents: "allow_mismatch_in_poly"
bamtools/stats:
  contents: "Stats for BAM file(s):"
  shared: true
  num_lines: 10
bbmap/stats:
  contents: "#Name	Reads	ReadsPct"
  num_lines: 4
bbmap/aqhist:
  contents: "#Quality	count1	fraction1	count2	fraction2"
  num_lines: 1
bbmap/bhist:
  contents: "#Pos	A	C	G	T	N"
  num_lines: 1
bbmap/bincov:
  # 3rd line (1st is #Mean)
  contents: "#RefName	Cov	Pos	RunningPos"
  num_lines: 3
bbmap/bqhist:
  contents: "#BaseNum	count_1	min_1	max_1	mean_1	Q1_1	med_1	Q3_1	LW_1	RW_1	count_2	min_2	max_2	mean_2	Q1_2	med_2	Q3_2	LW_2	RW_2"
  num_lines: 1
bbmap/covhist:
  contents: "#Coverage	numBases"
  num_lines: 1
bbmap/covstats:
  contents: "#ID	Avg_fold"
  num_lines: 1
bbmap/ehist:
  contents: "#Errors	Count"
  num_lines: 1
bbmap/gchist:
  # 5th line (1st is #Mean)
  contents: "#GC	Count"
  num_lines: 5
bbmap/idhist:
  contents: "#Mean_reads"
  num_lines: 1
bbmap/ihist:
  # 6th line (first is #Mean)
  contents: "#InsertSize	Count"
  num_lines: 6
bbmap/indelhist:
  contents: "#Length	Deletions	Insertions"
  num_lines: 1
bbmap/lhist:
  contents: "#Length	Count"
  num_lines: 1
bbmap/mhist:
  contents: "#BaseNum	Match1	Sub1	Del1	Ins1	N1	Other1	Match2	Sub2	Del2	Ins2	N2	Other2"
  num_lines: 1
bbmap/qahist:
  contents: "#Deviation"
  num_lines: 1
bbmap/qhist:
  contents: "#BaseNum	Read1_linear	Read1_log	Read1_measured	Read2_linear	Read2_log	Read2_measured"
  num_lines: 1
bbmap/rpkm:
  contents: "#File	"
  num_lines: 1
bbmap/statsfile_machine:
  contents: "Reads Used="
  num_lines: 1
bbmap/statsfile:
  contents: "Reads Used:"
  num_lines: 1
bcftools/stats:
  contents: "This file was produced by bcftools stats"
  shared: true
bcl2fastq:
  fn: "Stats.json"
  contents: "DemuxResults"
  num_lines: 300
biobambam2/bamsormadup:
  contents: "# bamsormadup"
  num_lines: 2
biobloomtools:
  contents: "filter_id	hits	misses	shared	rate_hit	rate_miss	rate_shared"
  num_lines: 2
biscuit/align_mapq:
  fn: "*_mapq_table.txt"
  contents: "BISCUITqc Mapping Quality Table"
  num_lines: 3
biscuit/align_strand:
  fn: "*_strand_table.txt"
  contents: "BISCUITqc Strand Table"
  num_lines: 3
biscuit/align_isize:
  fn: "*_isize_table.txt"
  contents: "BISCUITqc Insert Size Table"
  num_lines: 3
biscuit/dup_report:
  fn: "*_dup_report.txt"
  contents: "BISCUITqc Read Duplication Table"
  num_lines: 3
biscuit/qc_cv:
  fn: "*_cv_table.txt"
  contents: "BISCUITqc Uniformity Table"
  num_lines: 3
biscuit/covdist_all_base_botgc:
  fn: "*_covdist_all_base_botgc_table.txt"
biscuit/covdist_all_base:
  fn: "*_covdist_all_base_table.txt"
biscuit/covdist_all_base_topgc:
  fn: "*_covdist_all_base_topgc_table.txt"
biscuit/covdist_q40_base_botgc:
  fn: "*_covdist_q40_base_botgc_table.txt"
biscuit/covdist_q40_base:
  fn: "*_covdist_q40_base_table.txt"
biscuit/covdist_q40_base_topgc:
  fn: "*_covdist_q40_base_topgc_table.txt"
biscuit/covdist_all_cpg_botgc:
  fn: "*_covdist_all_cpg_botgc_table.txt"
biscuit/covdist_all_cpg:
  fn: "*_covdist_all_cpg_table.txt"
biscuit/covdist_all_cpg_topgc:
  fn: "*_covdist_all_cpg_topgc_table.txt"
biscuit/covdist_q40_cpg_botgc:
  fn: "*_covdist_q40_cpg_botgc_table.txt"
biscuit/covdist_q40_cpg:
  fn: "*_covdist_q40_cpg_table.txt"
biscuit/covdist_q40_cpg_topgc:
  fn: "*_covdist_q40_cpg_topgc_table.txt"
biscuit/cpg_retention_readpos:
  fn: "*_CpGRetentionByReadPos.txt"
biscuit/cph_retention_readpos:
  fn: "*_CpHRetentionByReadPos.txt"
biscuit/base_avg_retention_rate:
  fn: "*_totalBaseConversionRate.txt"
biscuit/read_avg_retention_rate:
  fn: "*_totalReadConversionRate.txt"
bismark/align:
  fn: "*_[SP]E_report.txt"
bismark/dedup:
  fn: "*.deduplication_report.txt"
bismark/meth_extract:
  fn: "*_splitting_report.txt"
bismark/m_bias:
  fn: "*M-bias.txt"
bismark/bam2nuc:
  fn: "*.nucleotide_stats.txt"
bowtie1:
  contents: "# reads processed:"
  exclude_fn:
    # Tophat log files
    - "bowtie.left_kept_reads.log"
    - "bowtie.left_kept_reads.m2g_um.log"
    - "bowtie.left_kept_reads.m2g_um_seg1.log"
    - "bowtie.left_kept_reads.m2g_um_seg2.log"
    - "bowtie.right_kept_reads.log"
    - "bowtie.right_kept_reads.m2g_um.log"
    - "bowtie.right_kept_reads.m2g_um_seg1.log"
    - "bowtie.right_kept_reads.m2g_um_seg2.log"
  shared: true
bowtie2:
  contents: "reads; of these:"
  exclude_contents:
    - "bisulfite"
    - "HiC-Pro"
  shared: true
busco:
  fn: "short_summary*"
  contents: "BUSCO version is:"
  num_lines: 1
bustools:
  fn: "*inspect.json"
custom_content:
  fn_re: '.+_mqc\.(yaml|yml|json|txt|csv|tsv|log|out|png|jpg|jpeg|html)'
clipandmerge:
  contents: "ClipAndMerge ("
  num_lines: 5
clusterflow/logs:
  fn: "*_clusterFlow.txt"
  shared: true
clusterflow/runfiles:
  fn: "*.run"
  contents: "Cluster Flow Run File"
  num_lines: 2
conpair/concordance:
  contents: "markers (coverage per marker threshold : "
  num_lines: 3
conpair/contamination:
  contents: "Tumor sample contamination level: "
  num_lines: 3
cutadapt:
  contents: "This is cutadapt"
  # contents: 'cutadapt version' # Use this instead if using very old versions of cutadapt (eg. v1.2)
  shared: true
damageprofiler:
  fn: "*dmgprof.json"
dedup:
  fn: "*dedup.json"
deeptools/bamPEFragmentSizeTable:
  contents: "	Frag. Sampled	Frag. Len. Min.	Frag. Len. 1st. Qu.	Frag. Len. Mean	Frag. Len. Median	Frag. Len. 3rd Qu."
  num_lines: 1
deeptools/bamPEFragmentSizeDistribution:
  contents: "#bamPEFragmentSize"
  num_lines: 1
deeptools/estimateReadFiltering:
  contents: "Sample	Total Reads	Mapped Reads	Alignments in blacklisted regions	Estimated mapped reads"
  num_lines: 1
deeptools/plotCorrelationData:
  contents: "#plotCorrelation --outFileCorMatrix"
  num_lines: 1
deeptools/plotCoverageStdout:
  contents: "sample	mean	std	min	25%	50%	75%	max"
  num_lines: 1
deeptools/plotCoverageOutRawCounts:
  contents: "#plotCoverage --outRawCounts"
  num_lines: 1
deeptools/plotEnrichment:
  contents: "file	featureType	percent	featureReadCount	totalReadCount"
  num_lines: 1
deeptools/plotFingerprintOutRawCounts:
  contents: "#plotFingerprint --outRawCounts"
  num_lines: 1
deeptools/plotFingerprintOutQualityMetrics:
  contents: "Sample	AUC	Synthetic AUC	X-intercept	Synthetic X-intercept	Elbow Point	Synthetic Elbow Point"
  num_lines: 1
deeptools/plotPCAData:
  contents: "#plotPCA --outFileNameData"
  num_lines: 1
deeptools/plotProfile:
  contents: "bin labels"
  num_lines: 1
dragen/vc_metrics:
  fn: "*.vc_metrics.csv"
dragen/ploidy_estimation_metrics:
  fn: "*.ploidy_estimation_metrics.csv"
dragen/contig_mean_cov:
  fn_re: '.*\.(wgs|target_bed)_contig_mean_cov_?(tumor|normal)?\.csv'
dragen/coverage_metrics:
  fn_re: '.*\.(wgs|target_bed)_coverage_metrics_?(tumor|normal)?\.csv'
dragen/fine_hist:
  fn_re: '.*\.(wgs|target_bed)_fine_hist_?(tumor|normal)?\.csv'
dragen/fragment_length_hist:
  fn: "*.fragment_length_hist.csv"
dragen/mapping_metrics:
  fn: "*.mapping_metrics.csv"
  contents: "Number of unique reads (excl. duplicate marked reads)"
  num_lines: 50
eigenstratdatabasetools:
  fn: "*_eigenstrat_coverage.json"
fastp:
  fn: "*fastp.json"
fastq_screen:
  fn: "*_screen.txt"
fastqc/data:
  fn: "fastqc_data.txt"
fastqc/zip:
  fn: "*_fastqc.zip"
fastqc/theoretical_gc:
  fn: "*fastqc_theoretical_gc*"
featurecounts:
  fn: "*.summary"
  shared: true
fgbio/groupreadsbyumi:
  contents: "fraction_gt_or_eq_family_size"
  num_lines: 3
fgbio/errorratebyreadposition:
  contents: "read_number	position	bases_total	errors	error_rate	a_to_c_error_rate	a_to_g_error_rate	a_to_t_error_rate	c_to_a_error_rate	c_to_g_error_rate	c_to_t_error_rate"
  num_lines: 3
flash/log:
  contents: "[FLASH]"
  shared: true
flash/hist:
  fn: "*flash*.hist"
flexbar:
  contents: "Flexbar - flexible barcode and adapter removal"
  shared: true
gatk/varianteval:
  contents: "#:GATKTable:TiTvVariantEvaluator"
  shared: true
gatk/base_recalibrator:
  contents: "#:GATKTable:Arguments:Recalibration"
  num_lines: 3
goleft_indexcov/roc:
  fn: "*-indexcov.roc"
goleft_indexcov/ped:
  fn: "*-indexcov.ped"
happy:
  fn: "*.summary.csv"
  contents: "Type,Filter,TRUTH"
htseq:
  contents: "__too_low_aQual"
hicexplorer:
  contents: "Min rest. site distance"
  max_filesize: 4096
  num_lines: 26
hicup:
  fn: "HiCUP_summary_report*"
hicpro/mmapstat:
  fn: "*.mmapstat"
hicpro/mpairstat:
  fn: "*.mpairstat"
hicpro/mergestat:
  fn: "*.mergestat"
hicpro/mRSstat:
  fn: "*.mRSstat"
hicpro/assplit:
  fn: "*.assplit.stat"
hisat2:
  contents: "HISAT2 summary stats:"
  shared: true
homer/findpeaks:
  contents: "# HOMER Peaks"
  num_lines: 3
homer/GCcontent:
  fn: "tagGCcontent.txt"
homer/genomeGCcontent:
  fn: "genomeGCcontent.txt"
homer/RestrictionDistribution:
  fn: "petagRestrictionDistribution.*.txt"
homer/LengthDistribution:
  fn: "tagLengthDistribution.txt"
homer/tagInfo:
  fn: "tagInfo.txt"
homer/FreqDistribution:
  fn: "petag.FreqDistribution_1000.txt"
hops:
  fn: "heatmap_overview_Wevid.json"
interop/summary:
  contents: "Level,Yield,Projected Yield,Aligned,Error Rate,Intensity C1,%>=Q30"
interop/index-summary:
  contents: "Total Reads,PF Reads,% Read Identified (PF),CV,Min,Max"
ivar/trim:
  contents: "Number of references"
  num_lines: 8
jcvi:
  contents: "     o    % GC    % of genome    Average size (bp)    Median size (bp)    Number    Total length (Mb)"
jellyfish:
  fn: "*_jf.hist"
kaiju:
  contents_re: 'file\tpercent\treads\ttaxon_id\ttaxon_name'
  num_lines: 1
kallisto:
  contents: "[quant] finding pseudoalignments for the reads"
  shared: true
kat:
  fn: "*.dist_analysis.json"
kraken:
  contents_re: '^\s{0,2}(\d{1,3}\.\d{1,2})\t(\d+)\t(\d+)\t([\dUDKRPCOFGS-]{1,3})\t(\d+)\s+(.+)'
  num_lines: 2
leehom:
  contents: "Adapter dimers/chimeras"
  shared: true
longranger/summary:
  fn: "*summary.csv"
  contents: "longranger_version,instrument_ids,gems_detected,mean_dna_per_gem,bc_on_whitelist,bc_mean_qscore,n50_linked_reads_per_molecule"
  num_lines: 2
longranger/invocation:
  fn: "_invocation"
  contents: "call PHASER_SVCALLER_CS("
  max_filesize: 2048
macs2:
  fn: "*_peaks.xls"
malt:
  contents: "MaltRun - Aligns sequences using MALT (MEGAN alignment tool)"
  num_lines: 2
methylQA:
  fn: "*.report"
  shared: true
minionqc:
  fn: "summary.yaml"
  contents: "total.gigabases"
mirtop:
  fn: "*_mirtop_stats.log"
mirtrace/summary:
  fn: "mirtrace-results.json"
mirtrace/length:
  fn: "mirtrace-stats-length.tsv"
mirtrace/contaminationbasic:
  fn: "mirtrace-stats-contamination_basic.tsv"
mirtrace/mirnacomplexity:
  fn: "mirtrace-stats-mirna-complexity.tsv"
mtnucratio:
  fn: "*mtnuc.json"
mosdepth/global_dist:
  fn: "*.mosdepth.global.dist.txt"
mosdepth/region_dist:
  fn: "*.mosdepth.region.dist.txt"
multivcfanalyzer:
  fn: "MultiVCFAnalyzer.json"
disambiguate:
  contents: "unique species A pairs"
  num_lines: 2
ngsderive/strandedness:
  contents: "File	TotalReads	ForwardPct	ReversePct	Predicted"
  num_lines: 1
ngsderive/instrument:
  contents: "File	Instrument	Confidence	Basis"
  num_lines: 1
ngsderive/readlen:
  contents: "File	Evidence	MajorityPctDetected	ConsensusReadLength"
  num_lines: 1
ngsderive/encoding:
  contents: "File	Evidence	ProbableEncoding"
  num_lines: 1
ngsderive/junction_annotation:
  contents: "File	total_junctions	total_splice_events	known_junctions	partial_novel_junctions	complete_novel_junctions	known_spliced_reads	partial_novel_spliced_reads	complete_novel_spliced_reads"
  num_lines: 1
optitype:
  contents: "	A1	A2	B1	B2	C1	C2	Reads	Objective"
  num_lines: 1
pangolin:
  contents: "pangolin_version"
  num_lines: 1
peddy/summary_table:
  fn: "*.peddy.ped"
peddy/het_check:
  fn: "*.het_check.csv"
peddy/ped_check:
  fn: "*.ped_check.csv"
peddy/sex_check:
  fn: "*.sex_check.csv"
peddy/background_pca:
  fn: "*.background_pca.json"
somalier/somalier-ancestry:
  fn: "*.somalier-ancestry.tsv"
somalier/samples:
  fn: "*.samples.tsv"
  contents: "#family_id"
  num_lines: 5
somalier/pairs:
  fn: "*.pairs.tsv"
  contents: "hom_concordance"
  num_lines: 5
phantompeakqualtools/out:
  fn: "*.spp.out"
picard/alignment_metrics:
  contents: "AlignmentSummaryMetrics"
  shared: true
picard/basedistributionbycycle:
  contents: "BaseDistributionByCycleMetrics"
  shared: true
picard/crosscheckfingerprints:
  contents: "CrosscheckFingerprints"
  shared: true
picard/gcbias:
  contents: "GcBias"
  shared: true
picard/hsmetrics:
  contents: "HsMetrics"
  shared: true
picard/insertsize:
  contents: "InsertSizeMetrics"
  shared: true
picard/markdups:
  contents: "DuplicationMetrics"
  shared: true
picard/oxogmetrics:
  contents: "OxoGMetrics"
  shared: true
picard/pcr_metrics:
  contents: "TargetedPcrMetrics"
  shared: true
picard/quality_by_cycle:
  contents_re: "[Qq]uality[Bb]y[Cc]ycle"
  contents: "MEAN_QUALITY"
  shared: true
picard/quality_score_distribution:
  contents_re: "[Qq]uality[Ss]core[Dd]istribution"
  contents: "COUNT_OF_Q"
  shared: true
picard/quality_yield_metrics:
  contents: "QualityYieldMetrics"
  shared: true
picard/rnaseqmetrics:
  contents_re: "[Rr]na[Ss]eq[Mm]etrics"
  contents: "## METRICS CLASS"
  shared: true
picard/rrbs_metrics:
  contents: "RrbsSummaryMetrics"
  shared: true
picard/sam_file_validation:
  fn: "*[Vv]alidate[Ss]am[Ff]ile*"
picard/variant_calling_metrics:
  # This looks wrong but I think it's intentional - tests fail if I "fix" it
  fn: "*.variant_calling_detail_metrics"
  contents: "CollectVariantCallingMetrics"
  shared: true
picard/wgs_metrics:
  contents: "CollectWgsMetrics"
  shared: true
picard/collectilluminabasecallingmetrics:
  contents: "CollectIlluminaBasecallingMetrics"
  shared: true
picard/collectilluminalanemetrics:
  contents: "CollectIlluminaLaneMetrics"
  shared: true
picard/extractilluminabarcodes:
  contents: "ExtractIlluminaBarcodes"
  shared: true
picard/markilluminaadapters:
  contents: "MarkIlluminaAdapters"
  shared: true
preseq:
  - contents: "EXPECTED_DISTINCT"
    num_lines: 2
  - contents: "distinct_reads"
    num_lines: 2
preseq/real_counts:
  fn: "*preseq_real_counts*"
prokka:
  contents: "contigs:"
  num_lines: 2
purple/qc:
  fn: "*.purple.qc"
purple/purity:
  fn: "*.purple.purity.tsv"
pycoqc:
  contents: '"pycoqc":'
  num_lines: 2
pychopper:
  contents: "Classification	Rescue"
  num_lines: 6
qc3C:
  fn: "*.qc3C.json"
qorts:
  contents: "BENCHMARK_MinutesOnSamIteration"
  num_lines: 100
qualimap/bamqc/genome_results:
  fn: "genome_results.txt"
qualimap/bamqc/coverage:
  fn: "coverage_histogram.txt"
qualimap/bamqc/insert_size:
  fn: "insert_size_histogram.txt"
qualimap/bamqc/genome_fraction:
  fn: "genome_fraction_coverage.txt"
qualimap/bamqc/gc_dist:
  fn: "mapped_reads_gc-content_distribution.txt"
qualimap/rnaseq/rnaseq_results:
  fn: "rnaseq_qc_results.txt"
qualimap/rnaseq/coverage:
  fn: "coverage_profile_along_genes_(total).txt"
quast:
  fn: "report.tsv"
  shared: true
rna_seqc/metrics_v1:
  fn: "*metrics.tsv"
  contents: "Sample	Note	"
  shared: true
rna_seqc/metrics_v2:
  fn: "*metrics.tsv"
  contents: "High Quality Ambiguous Alignment Rate"
  shared: true
rna_seqc/coverage:
  fn_re: 'meanCoverageNorm_(high|medium|low)\.txt'
rna_seqc/correlation:
  fn_re: 'corrMatrix(Pearson|Spearman)\.txt'
rockhopper:
  fn: "summary.txt"
  contents: "Number of gene-pairs predicted to be part of the same operon"
  max_filesize: 500000
rsem:
  fn: "*.cnt"
rseqc/bam_stat:
  contents: "Proper-paired reads map to different chrom:"
  max_filesize: 500000
rseqc/gene_body_coverage:
  fn: "*.geneBodyCoverage.txt"
rseqc/inner_distance:
  fn: "*.inner_distance_freq.txt"
rseqc/junction_annotation:
  contents: "Partial Novel Splicing Junctions:"
  max_filesize: 500000
rseqc/junction_saturation:
  fn: "*.junctionSaturation_plot.r"
rseqc/read_gc:
  fn: "*.GC.xls"
rseqc/read_distribution:
  contents: "Group               Total_bases         Tag_count           Tags/Kb"
  max_filesize: 500000
rseqc/read_duplication_pos:
  fn: "*.pos.DupRate.xls"
rseqc/infer_experiment:
  - fn: "*infer_experiment.txt"
  - contents: "Fraction of reads explained by"
    max_filesize: 500000
salmon/meta:
  fn: "meta_info.json"
  contents: "salmon_version"
salmon/fld:
  fn: "flenDist.txt"
samblaster:
  contents: "samblaster: Version"
  shared: true
samtools/stats:
  contents: "This file was produced by samtools stats"
  shared: true
samtools/flagstat:
  contents: "in total (QC-passed reads + QC-failed reads)"
  shared: true
samtools/idxstats:
  fn: "*idxstat*"
samtools/rmdup:
  contents: "[bam_rmdup"
  shared: true
sargasso:
  fn: "overall_filtering_summary.txt"
sentieon/alignment_metrics:
  contents: "--algo AlignmentStat"
  shared: true
sentieon/insertsize:
  contents: "--algo InsertSizeMetricAlgo"
  shared: true
sentieon/gcbias:
  contents: "--algo GCBias"
  shared: true
seqyclean:
  fn: "*_SummaryStatistics.tsv"
sexdeterrmine:
  fn: "sexdeterrmine.json"
sickle:
  contents_re: 'FastQ \w*\s?records kept: .*'
  num_lines: 2
skewer:
  contents: "maximum error ratio allowed (-r):"
  shared: true
slamdunk/summary:
  contents: "# slamdunk summary"
  num_lines: 1
slamdunk/PCA:
  contents: "# slamdunk PCA"
  num_lines: 1
slamdunk/rates:
  contents: "# slamdunk rates"
  num_lines: 1
slamdunk/utrrates:
  contents: "# slamdunk utrrates"
  num_lines: 1
slamdunk/tcperreadpos:
  contents: "# slamdunk tcperreadpos"
  num_lines: 1
slamdunk/tcperutrpos:
  contents: "# slamdunk tcperutr"
  num_lines: 1
snpeff:
  contents: "SnpEff_version"
  max_filesize: 5000000
snpsplit/old:
  contents: "Writing allele-flagged output file to:"
  num_lines: 2
snpsplit/new:
  fn: "*SNPsplit_report.yaml"
sortmerna:
  contents: "Minimal SW score based on E-value"
  shared: true
stacks/gstacks:
  fn: "gstacks.log.distribs"
  contents: "BEGIN effective_coverages_per_sample"
stacks/populations:
  fn: "populations.log.distribs"
  contents: "BEGIN missing_samples_per_loc_prefilters"
stacks/sumstats:
  fn: "*.sumstats_summary.tsv"
  contents: "# Pop ID	Private	Num_Indv	Var	StdErr	P	Var"
  max_filesize: 1000000
star:
  fn: "*Log.final.out"
star/genecounts:
  fn: "*ReadsPerGene.out.tab"
supernova/report:
  fn: "*report*.txt"
  num_lines: 100
  contents: "- assembly checksum ="
supernova/summary:
  fn: "summary.json"
  num_lines: 120
  contents: '"lw_mean_mol_len":'
supernova/molecules:
  fn: "histogram_molecules.json"
  num_lines: 10
  contents: '"description": "molecules",'
supernova/kmers:
  fn: "histogram_kmer_count.json"
  num_lines: 10
  contents: '"description": "kmer_count",'
theta2:
  fn: "*.BEST.results"
tophat:
  fn: "*align_summary.txt"
  shared: true
trimmomatic:
  contents: "Trimmomatic"
  shared: true
varscan2/mpileup2snp:
  contents: "Only SNPs will be reported"
  num_lines: 3
varscan2/mpileup2indel:
  contents: "Only indels will be reported"
  num_lines: 3
varscan2/mpileup2cns:
  contents: "Only variants will be reported"
  num_lines: 3
vcftools/relatedness2:
  fn: "*.relatedness2"
vcftools/tstv_by_count:
  fn: "*.TsTv.count"
vcftools/tstv_by_qual:
  fn: "*.TsTv.qual"
vcftools/tstv_summary:
  fn: "*.TsTv.summary"
vep/vep_html:
  fn: "*.html"
  contents: "VEP summary"
  num_lines: 10
  max_filesize: 1000000
vep/vep_txt:
  contents: "[VEP run statistics]"
  num_lines: 1
  max_filesize: 100000
verifybamid/selfsm:
<<<<<<< HEAD
    fn: '*.selfSM'
whatshap/stats:
    contents: '#sample	chromosome	file_name	variants	phased	unphased	singletons'
    num_lines: 1
=======
  fn: "*.selfSM"
>>>>>>> 696c1ce8
<|MERGE_RESOLUTION|>--- conflicted
+++ resolved
@@ -720,11 +720,7 @@
   num_lines: 1
   max_filesize: 100000
 verifybamid/selfsm:
-<<<<<<< HEAD
-    fn: '*.selfSM'
+  fn: "*.selfSM"
 whatshap/stats:
-    contents: '#sample	chromosome	file_name	variants	phased	unphased	singletons'
-    num_lines: 1
-=======
-  fn: "*.selfSM"
->>>>>>> 696c1ce8
+  contents: "#sample	chromosome	file_name	variants	phased	unphased	singletons"
+  num_lines: 1