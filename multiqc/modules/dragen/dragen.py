from __future__ import absolute_import

import logging

from .coverage_hist import DragenCoverageHist
from .coverage_metrics import DragenCoverageMetrics
from .coverage_per_contig import DragenCoveragePerContig
from .dragen_gc_metrics import DragenGcMetrics
from .fragment_length import DragenFragmentLength
from .mapping_metrics import DragenMappingMetics
from .ploidy_estimation_metrics import DragenPloidyEstimationMetrics
from .rna_quant_metrics import DragenRnaQuantMetrics
from .rna_transcript_cov import DragenRnaTranscriptCoverage
from .sc_rna_metrics import DragenScRnaMetrics
from .time_metrics import DragenTimeMetrics
from .trimmer_metrics import DragenTrimmerMetrics
from .vc_metrics import DragenVCMetrics

<<<<<<< HEAD
log = logging.getLogger(__name__)


class MultiqcModule(DragenMappingMetics, DragenFragmentLength, DragenPloidyEstimationMetrics,
                    DragenVCMetrics, DragenCoveragePerContig, DragenCoverageMetrics,
                    DragenCoverageHist, DragenGcMetrics, DragenTrimmerMetrics, DragenTimeMetrics,
                    DragenRnaQuantMetrics, DragenRnaTranscriptCoverage, DragenScRnaMetrics):
    """ DRAGEN provides a number of differrent pipelines and outputs, including base calling, DNA and RNA alignment,
=======
import logging

log = logging.getLogger(__name__)


class MultiqcModule(
    DragenMappingMetics,
    DragenFragmentLength,
    DragenPloidyEstimationMetrics,
    DragenVCMetrics,
    DragenCoveragePerContig,
    DragenCoverageMetrics,
    DragenCoverageHist,
):
    """DRAGEN provides a number of differrent pipelines and outputs, including base calling, DNA and RNA alignment,
>>>>>>> 83af6d09
    post-alignment processing and variant calling, covering virtually all stages of typical NGS data processing.
    However, it can be treated as a fast aligner with additional features on top, as users will unlikely use any
    features without enabling DRAGEN mapping. So we will treat this module as an alignment tool module and
    place it accordingly in the module_order list, in docs, etc.

    The QC metrics DRAGEN generates resemble those of samtools-stats, qualimap, mosdepth, bcftools-stats and alike.
    Whenver possible, the visual output is made similar to those modules.

    Note that this MultiQC module supports some of DRAGEN output but not all. Contributions are welcome!

    The code is structured in a way so every mix-in parses one type of QC file that DRAGEN generates
    (e.g. *.mapping_metrics.csv, *.wgs_fine_hist_normal.csv, etc). If a corresponding file is found, a mix-in adds
    a section into the report.
    """

    def __init__(self):
        super(MultiqcModule, self).__init__(
            name="DRAGEN",
            anchor="DRAGEN",
            target="DRAGEN",
            href="https://www.illumina.com/products/by-type/informatics-products/dragen-bio-it-platform.html",
            info=(
                " is a Bio-IT Platform that provides ultra-rapid secondary analysis of sequencing data"
                " using field-programmable gate array technology (FPGA)."
            ),
        )

        samples_found = set()
<<<<<<< HEAD
        samples_found |= self.add_mapping_metrics()
        # <output prefix>.mapping_metrics.csv              - general stats table, a dedicated table, and a few barplots

=======

        # <output prefix>.vc_metrics.csv
        # a dedicated table and the total number of Variants into the general stats table
>>>>>>> 83af6d09
        samples_found |= self.add_vc_metrics()

        # <output prefix>.ploidy_estimation_metrics.csv
        # a "Ploidy estimation" column in the general stats table
        samples_found |= self.add_ploidy_estimation_metrics()

<<<<<<< HEAD
        samples_found |= self.add_wgs_coverage_metrics()
        # <output prefix>.wgs_coverage_metrics_normal.csv  - general stats table and a dedicated table
        # <output prefix>.wgs_coverage_metrics_tumor.csv   - same

        samples_found |= self.add_qc_region_coverage_metrics()
        # <output prefix>.qc-coverage-region-i_coverage_metrics.csv

=======
        # <output prefix>.(wgs|target_bed)_fine_hist_(tumor|normal)?.csv
        # coverage distribution and cumulative coverage plots
>>>>>>> 83af6d09
        samples_found |= self.add_coverage_hist()

<<<<<<< HEAD
=======
        # <output prefix>.(wgs|target_bed)_coverage_metrics_(tumor|normal)?.csv
        # general stats table and a dedicated table
        samples_found |= self.add_coverage_metrics()

        # <output prefix>.(wgs|target_bed)_contig_mean_cov_(tumor|normal)?.csv
        # a histogram like in mosdepth, with each chrom as a category on X axis, plus a category
        # for autosomal chromosomes average
>>>>>>> 83af6d09
        samples_found |= self.add_coverage_per_contig()

<<<<<<< HEAD
=======
        # general stats table, a dedicated table, and a few barplots
        # <output prefix>.mapping_metrics.csv
        samples_found |= self.add_mapping_metrics()

        # a histogram plot
        # <output prefix>.fragment_length_hist.csv
>>>>>>> 83af6d09
        samples_found |= self.add_fragment_length_hist()

        samples_found |= self.add_gc_metrics_hist()
        # <output prefix>.gc_metrics.csv

        samples_found |= self.add_trimmer_metrics()
        # <output prefix>.trimmer_metrics.csv

        samples_found |= self.add_time_metrics()
        # <output prefix>.time_metrics.csv

        samples_found |= self.add_rna_metrics()
        # <output prefix>.quant.metrics.csv

        samples_found |= self.add_rna_transcript_coverage()
        # <output prefix>.quant.transcript_coverage.txt

        samples_found |= self.add_sc_rna_metrics()
        # <output prefix>.scRNA.metrics.csv

        if len(samples_found) == 0:
            raise UserWarning
        log.info("Found {} reports".format(len(samples_found)))<|MERGE_RESOLUTION|>--- conflicted
+++ resolved
@@ -16,7 +16,6 @@
 from .trimmer_metrics import DragenTrimmerMetrics
 from .vc_metrics import DragenVCMetrics
 
-<<<<<<< HEAD
 log = logging.getLogger(__name__)
 
 
@@ -25,23 +24,6 @@
                     DragenCoverageHist, DragenGcMetrics, DragenTrimmerMetrics, DragenTimeMetrics,
                     DragenRnaQuantMetrics, DragenRnaTranscriptCoverage, DragenScRnaMetrics):
     """ DRAGEN provides a number of differrent pipelines and outputs, including base calling, DNA and RNA alignment,
-=======
-import logging
-
-log = logging.getLogger(__name__)
-
-
-class MultiqcModule(
-    DragenMappingMetics,
-    DragenFragmentLength,
-    DragenPloidyEstimationMetrics,
-    DragenVCMetrics,
-    DragenCoveragePerContig,
-    DragenCoverageMetrics,
-    DragenCoverageHist,
-):
-    """DRAGEN provides a number of differrent pipelines and outputs, including base calling, DNA and RNA alignment,
->>>>>>> 83af6d09
     post-alignment processing and variant calling, covering virtually all stages of typical NGS data processing.
     However, it can be treated as a fast aligner with additional features on top, as users will unlikely use any
     features without enabling DRAGEN mapping. So we will treat this module as an alignment tool module and
@@ -59,68 +41,38 @@
 
     def __init__(self):
         super(MultiqcModule, self).__init__(
-            name="DRAGEN",
-            anchor="DRAGEN",
-            target="DRAGEN",
-            href="https://www.illumina.com/products/by-type/informatics-products/dragen-bio-it-platform.html",
-            info=(
-                " is a Bio-IT Platform that provides ultra-rapid secondary analysis of sequencing data"
-                " using field-programmable gate array technology (FPGA)."
-            ),
-        )
+            name='DRAGEN', anchor='DRAGEN', target='DRAGEN',
+            href='https://www.illumina.com/products/by-type/informatics-products/dragen-bio-it-platform.html',
+            info=(" is a Bio-IT Platform that provides ultra-rapid secondary analysis of sequencing data"
+                  " using field-programmable gate array technology (FPGA)."))
 
         samples_found = set()
-<<<<<<< HEAD
         samples_found |= self.add_mapping_metrics()
         # <output prefix>.mapping_metrics.csv              - general stats table, a dedicated table, and a few barplots
 
-=======
+        samples_found |= self.add_vc_metrics()
+        # <output prefix>.vc_metrics.csv                   - a dedicated table and the total number of Variants into the general stats table
 
-        # <output prefix>.vc_metrics.csv
-        # a dedicated table and the total number of Variants into the general stats table
->>>>>>> 83af6d09
-        samples_found |= self.add_vc_metrics()
+        samples_found |= self.add_ploidy_estimation_metrics()
+        # <output prefix>.ploidy_estimation_metrics.csv    - add just Ploidy estimation into gen stats
 
-        # <output prefix>.ploidy_estimation_metrics.csv
-        # a "Ploidy estimation" column in the general stats table
-        samples_found |= self.add_ploidy_estimation_metrics()
-
-<<<<<<< HEAD
         samples_found |= self.add_wgs_coverage_metrics()
         # <output prefix>.wgs_coverage_metrics_normal.csv  - general stats table and a dedicated table
         # <output prefix>.wgs_coverage_metrics_tumor.csv   - same
 
         samples_found |= self.add_qc_region_coverage_metrics()
         # <output prefix>.qc-coverage-region-i_coverage_metrics.csv
-
-=======
-        # <output prefix>.(wgs|target_bed)_fine_hist_(tumor|normal)?.csv
-        # coverage distribution and cumulative coverage plots
->>>>>>> 83af6d09
         samples_found |= self.add_coverage_hist()
 
-<<<<<<< HEAD
-=======
-        # <output prefix>.(wgs|target_bed)_coverage_metrics_(tumor|normal)?.csv
-        # general stats table and a dedicated table
-        samples_found |= self.add_coverage_metrics()
+        # <output prefix>.wgs_fine_hist_normal.csv         - coverage distribution and cumulative coverage plots
+        # <output prefix>.wgs_fine_hist_tumor.csv          - same
 
-        # <output prefix>.(wgs|target_bed)_contig_mean_cov_(tumor|normal)?.csv
-        # a histogram like in mosdepth, with each chrom as a category on X axis, plus a category
-        # for autosomal chromosomes average
->>>>>>> 83af6d09
         samples_found |= self.add_coverage_per_contig()
+        # <output prefix>.wgs_contig_mean_cov_normal.csv   - a histogram like in mosdepth, with each chrom as a category on X axis, plus a category for autosomal chromosomes average
+        # <output prefix>.wgs_contig_mean_cov_tumor.csv    - same
 
-<<<<<<< HEAD
-=======
-        # general stats table, a dedicated table, and a few barplots
-        # <output prefix>.mapping_metrics.csv
-        samples_found |= self.add_mapping_metrics()
-
-        # a histogram plot
-        # <output prefix>.fragment_length_hist.csv
->>>>>>> 83af6d09
         samples_found |= self.add_fragment_length_hist()
+        # <output prefix>.fragment_length_hist.csv         - a histogram plot
 
         samples_found |= self.add_gc_metrics_hist()
         # <output prefix>.gc_metrics.csv
@@ -138,7 +90,7 @@
         # <output prefix>.quant.transcript_coverage.txt
 
         samples_found |= self.add_sc_rna_metrics()
-        # <output prefix>.scRNA.metrics.csv
+    	# <output prefix>.scRNA.metrics.csv
 
         if len(samples_found) == 0:
             raise UserWarning
