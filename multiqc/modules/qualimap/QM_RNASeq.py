--- conflicted
+++ resolved
@@ -107,7 +107,6 @@
     # Genomic Origin Bar Graph
     # NB: Ignore 'Overlapping Exon' in report - these make the numbers add up to > 100%
     if len(self.qualimap_rnaseq_genome_results) > 0:
-<<<<<<< HEAD
         # Check that we have anything to plot
         if (
             sum(
@@ -117,6 +116,10 @@
             )
             > 0
         ):
+
+            # Write data to file
+            self.write_data_file(self.qualimap_rnaseq_genome_results, "qualimap_rnaseq_genome_results")
+
             gorigin_cats = OrderedDict()
             gorigin_cats["reads_aligned_exonic"] = {"name": "Exonic"}
             gorigin_cats["reads_aligned_intronic"] = {"name": "Intronic"}
@@ -163,57 +166,9 @@
             )
         else:
             log.warning("Found zero aligned reads. Skipping 'Genomic origin of reads' plot.")
-=======
-        # Write data to file
-        self.write_data_file(self.qualimap_rnaseq_genome_results, "qualimap_rnaseq_genome_results")
-
-        gorigin_cats = OrderedDict()
-        gorigin_cats["reads_aligned_exonic"] = {"name": "Exonic"}
-        gorigin_cats["reads_aligned_intronic"] = {"name": "Intronic"}
-        gorigin_cats["reads_aligned_intergenic"] = {"name": "Intergenic"}
-        gorigin_pconfig = {
-            "id": "qualimap_genomic_origin",
-            "title": "Qualimap RNAseq: Genomic Origin",
-            "ylab": "Number of reads",
-            "cpswitch_c_active": False,
-        }
-        genomic_origin_helptext = """
-        There are currently three main approaches to map reads to transcripts in an
-        RNA-seq experiment: mapping reads to a reference genome to identify expressed
-        transcripts that are annotated (and discover those that are unknown), mapping
-        reads to a reference transcriptome, and <i>de novo</i> assembly of transcript
-        sequences (<a href="https://doi.org/10.1186/s13059-016-0881-8"
-        target="_blank">Conesa et al. 2016</a>).
-
-        For RNA-seq QC analysis, QualiMap can be used to assess alignments produced by
-        the first of these approaches. For input, it requires a GTF annotation file
-        along with a reference genome, which can be used to reconstruct the exon
-        structure of known transcripts. This allows mapped reads to be grouped by
-        whether they originate in an exonic region (for QualiMap, this may include
-        5&#8242; and 3&#8242; UTR regions as well as protein-coding exons), an intron,
-        or an intergenic region (see the <a href="http://qualimap.bioinfo.cipf.es/doc_html/index.html"
-        target="_blank">Qualimap 2 documentation</a>).
-
-        The inferred genomic origins of RNA-seq reads are presented here as a bar graph
-        showing either the number or percentage of mapped reads in each read dataset
-        that have been assigned to each type of genomic region. This graph can be used
-        to assess the proportion of useful reads in an RNA-seq experiment. That
-        proportion can be reduced by the presence of intron sequences, especially if
-        depletion of ribosomal RNA was used during sample preparation (<a href="https://doi.org/10.1038/nrg3642"
-        target="_blank">Sims et al. 2014</a>). It can also be reduced by off-target
-        transcripts, which are detected in greater numbers at the sequencing depths
-        needed to detect poorly-expressed transcripts (<a href="https://doi.org/10.1101/gr.124321.111"
-        target="_blank">Tarazona et al. 2011</a>)."""
-        self.add_section(
-            name="Genomic origin of reads",
-            anchor="qualimap-reads-genomic-origin",
-            description="Classification of mapped reads as originating in exonic, intronic or intergenic regions. These can be displayed as either the number or percentage of mapped reads.",
-            helptext=genomic_origin_helptext,
-            plot=bargraph.plot(self.qualimap_rnaseq_genome_results, gorigin_cats, gorigin_pconfig),
-        )
->>>>>>> ef0ee15e
 
     if len(self.qualimap_rnaseq_cov_hist) > 0:
+
         # Write data to file
         self.write_data_file(self.qualimap_rnaseq_cov_hist, "qualimap_rnaseq_cov_hist")
 
