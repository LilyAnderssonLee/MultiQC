--- conflicted
+++ resolved
@@ -93,14 +93,6 @@
             # Make a note of the filename so that we can report it if something crashes
             report.last_found_file = os.path.join(f['root'], f['fn'])
 
-<<<<<<< HEAD
-            # If path_filters is given, skip unless match
-            if path_filters is not None and len(path_filters) > 0:
-                if not all([fnmatch.fnmatch(report.last_found_file, pf) for pf in path_filters]):
-                    logger.debug("{} - Skipping '{}' as didn't match module path filters".format(sp_key, f['fn']))
-                    continue
-
-=======
             # Filter out files based on exclusion patterns
             if path_filters_exclude and len(path_filters_exclude) > 0:
                 exlusion_hits = (fnmatch.fnmatch(report.last_found_file, pfe) for pfe in path_filters_exclude)
@@ -117,7 +109,6 @@
                 else:
                     logger.debug("{} - Selecting '{}' as it matched the path_filters for '{}'".format(sp_key, f['fn'], self.name))
 
->>>>>>> f9a435f1
             # Make a sample name from the filename
             f['s_name'] = self.clean_s_name(f['fn'], f['root'])
             if filehandles or filecontents:
