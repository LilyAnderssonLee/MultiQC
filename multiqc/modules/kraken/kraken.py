--- conflicted
+++ resolved
@@ -45,17 +45,12 @@
 
         # Find and load any kraken reports
         self.kraken_raw_data = dict()
-<<<<<<< HEAD
         for f in self.find_log_files('kraken', filehandles=True):
             log_version = self.get_log_version(f)
             if log_version == 'old':
                 self.parse_logs(f)
             else:
                 self.parse_logs_minimizer(f)
-=======
-        for f in self.find_log_files("kraken", filehandles=True):
-            self.parse_logs(f)
->>>>>>> 72215a78
 
         # Filter to strip out ignored sample names
         self.kraken_raw_data = self.ignore_samples(self.kraken_raw_data)
@@ -83,7 +78,6 @@
         if 8 fields, the new log experimental log (with distinct minimizer)
         """
 
-<<<<<<< HEAD
         for l in f['f']:
             if len(l.split()) > 6:
                 return('new')
@@ -91,8 +85,6 @@
                 return('old')
             
 
-=======
->>>>>>> 72215a78
     def parse_logs(self, f):
         """
         Parses a kraken report output file
@@ -259,12 +251,7 @@
             except KeyError:
                 # No species-level data found etc
                 pass
-<<<<<<< HEAD
         top_one_hkey = '% {}'.format(top_five[0])
-=======
-
-        top_one_hkey = "% {}".format(top_five[0])
->>>>>>> 72215a78
 
         # Column headers
         headers = OrderedDict()
@@ -377,19 +364,11 @@
             cats.append(rank_cats)
             pd.append(rank_data)
 
-<<<<<<< HEAD
         self.add_section (
             name = 'Top taxa',
             anchor = 'kraken-topfive',
             description = f'The number of reads falling into the top {self.top_n} taxa across different ranks.',
             helptext = f"""
-=======
-        self.add_section(
-            name="Top taxa",
-            anchor="kraken-topfive",
-            description="The number of reads falling into the top 5 taxa across different ranks.",
-            helptext="""
->>>>>>> 72215a78
                 To make this plot, the percentage of each sample assigned to a given taxa is summed across all samples.
                 The counts for these top five taxa are then plotted for each of the 9 different taxa ranks.
                 The unclassified count is always shown across all taxa ranks.
@@ -403,8 +382,7 @@
 
                 Note that any taxon that does not exactly fit a taxon rank (eg. `-` or `G2`) is ignored.
             """,
-<<<<<<< HEAD
-            plot = bargraph.plot(pd, cats, pconfig)
+            plot=bargraph.plot(pd, cats, pconfig),
         )
 
     def top_five_duplication_heatmap(self):
@@ -465,7 +443,3 @@
             """,
             plot = heatmap.plot(duplication, xlabels, ylabels, pconfig)
         )
-=======
-            plot=bargraph.plot(pd, cats, pconfig),
-        )
->>>>>>> 72215a78
