--- conflicted
+++ resolved
@@ -35,10 +35,5 @@
 # Prevent direnv from cluttering the repo
 .envrc
 .direnv/*
-<<<<<<< HEAD
 /result
-
-venv
-=======
-/result
->>>>>>> 6dd4d831
+venv